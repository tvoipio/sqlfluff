<<<<<<< HEAD
""" Defines the linter class """

import os
from collections import namedtuple
import itertools

from six import StringIO

from .dialects import AnsiSQLDialiect
from .lexer import RecursiveLexer
from .rules.std import StandardRuleSet


class FixResult(namedtuple('ProtoFix', ['violation', 'success', 'detail'])):
    __slots__ = ()


class LintedFile(namedtuple('ProtoFile', ['path', 'violations'])):
    __slots__ = ()

    def check_tuples(self):
        return [v.check_tuple() for v in self.violations]

    def num_violations(self):
        return len(self.violations)

    def is_clean(self):
        return len(self.violations) == 0

    @staticmethod
    def apply_corrections_to_fileobj(fileobj, corrections):
        """ We don't validate here, we just apply to a file object """
        # NB: Make sure here that things don't overlap.
        # I don't know how it will behave if they do

        # Make a buffer to hold the new version of the file
        buff = StringIO()
        # Sort the corrections into a list (first ordered by line pos, then line no)
        # first sort by position
        correction_queue = sorted(corrections, key=lambda c: c.chunk.start_pos)
        # the primarily sort by line no
        correction_queue = sorted(correction_queue, key=lambda c: c.chunk.line_no)

        # Define a couple of helpers
        def next_correction():
            try:
                return correction_queue.pop(0)
            except IndexError:
                return None

        # Begin reading the existing file
        fileobj.seek(0)
        # Get the first correction
        correction = next_correction()
        # Start iterating through the source file
        for lineno, line in enumerate(fileobj, 1):
            # If we're not at the right line to correct yet, just pass through
            # (or we've done all our corrections)
            if correction is None or lineno < correction.chunk.line_no:
                buff.write(line)
            elif lineno == correction.chunk.line_no:
                # Reset the skip counter for this line
                skip = 0
                for idx, c in enumerate(line):
                    if skip > 0:
                        skip -= 1
                    # If we're past the last correction (correction is None)
                    # then we should just write the characters
                    elif correction is None or idx < correction.chunk.start_pos:
                        buff.write(c)
                    elif idx == correction.chunk.start_pos:
                        # So here we write the correction instead of the original characters
                        buff.write(correction.correction)
                        # and remember how many characters to skip (bear in mind we're on one already)
                        skip = len(correction.chunk.chunk) - 1
                        # and fetch the next correction
                        correction = next_correction()
                    else:
                        raise ValueError("This shouldn't happen! [sdkdjhf] idx:{0} skip:{1} corr:{2}".format(
                            idx, skip, correction))
            else:
                raise ValueError("This shouldn't happen! [awdjakh] line: {0!r} no:{1} corr: {2}".format(
                    line, lineno, correction))
        # We've now read the whole file, seek back to the beginning to truncate and overwrite
        fileobj.seek(0)
        fileobj.write(buff.getvalue())
        fileobj.truncate()

    def apply_corrections_to_file(self, corrections):
        """ We don't validate here, we just apply corrections to a path """
        # NB: Make sure here that things don't overlap.
        # I don't know how it will behave if they do
        with open(self.path, 'r+') as f:
            self.apply_corrections_to_fileobj(f, corrections)

    def fix(self):
        """ Find and attempt to fix the violations we found """
        fix_buffer = []
        pending_fix_buffer = []
        correction_buffer = []
        for v in self.violations:
            corrections = v.corrections
            # First check if any corrections are available
            if len(corrections) == 0:
                fix_buffer.append(FixResult(v, False, 'No correction available'))
            # Second check if the corrections overlap any existing corrections
            elif any([a.same_pos_as(b) for a, b in itertools.product(correction_buffer, corrections)]):
                fix_buffer.append(FixResult(v, False, 'The correction overlaps an existing correction in this round. Try again'))
            else:
                # We still buffer the corrections
                correction_buffer += corrections
                # We buffer the violations that it looks like we're going to fix
                pending_fix_buffer.append(v)
        # Let's try appling all these corrections now, and then update the fix buffer as a result
        try:
            self.apply_corrections_to_file(correction_buffer)
            application_success = True
            application_message = None
        except Exception as exc:  # noqa
            # Assume if it's unsuccessful in any way that the whole thing failed
            application_success = False
            # Spit out the name of the exception for debugging
            application_message = 'Error occurred in applying the changes ({0})'.format(
                exc.__class__.__name__)
        # Use the result of applying the changes to see if the rest were successful
        for v in pending_fix_buffer:
            fix_buffer.append(FixResult(v, application_success, application_message))
        return fix_buffer


class LintedPath(object):
    def __init__(self, path):
        self.files = []
        self.path = path

    def add(self, file):
        self.files.append(file)

    def check_tuples(self):
        """
        Just compress all the tuples into one list
        NB: This is a little crude, as you can't tell which
        file the violations are from. Good for testing though.
        """
        tuple_buffer = []
        for file in self.files:
            tuple_buffer += file.check_tuples()
        return tuple_buffer

    def num_violations(self):
        return sum([file.num_violations() for file in self.files])

    def violations(self):
        return {file.path: file.violations for file in self.files}

    def stats(self):
        return dict(
            files=len(self.files),
            clean=sum([file.is_clean() for file in self.files]),
            unclean=sum([not file.is_clean() for file in self.files]),
            violations=sum([file.num_violations() for file in self.files])
        )

    def fix(self):
        # Run all the fixes for all the files and return a dict
        return {file.path: file.fix() for file in self.files}


class LintingResult(object):
    def __init__(self, rule_whitelist=None):
        self.paths = []
        # Store the rules we're using
        self.rule_whitelist = rule_whitelist

    @staticmethod
    def sum_dicts(d1, d2):
        """ Take the keys of two dictionaries and add them """
        keys = set(d1.keys()) | set(d2.keys())
        return {key: d1.get(key, 0) + d2.get(key, 0) for key in keys}

    @staticmethod
    def combine_dicts(*d):
        """ Take any set of dictionaries and combine them """
        dict_buffer = {}
        for dct in d:
            dict_buffer.update(dct)
        return dict_buffer

    def add(self, path):
        self.paths.append(path)

    def check_tuples(self):
        """
        Just compress all the tuples into one list
        NB: This is a little crude, as you can't tell which
        file the violations are from. Good for testing though.
        """
        tuple_buffer = []
        for path in self.paths:
            tuple_buffer += path.check_tuples()
        return tuple_buffer

    def num_violations(self):
        return sum([path.num_violations() for path in self.paths])

    def violations(self):
        return self.combine_dicts(path.violations() for path in self.paths)

    def stats(self):
        all_stats = dict(files=0, clean=0, unclean=0, violations=0)
        for path in self.paths:
            all_stats = self.sum_dicts(path.stats(), all_stats)
        all_stats['avg per file'] = all_stats['violations'] * 1.0 / all_stats['files']
        all_stats['unclean rate'] = all_stats['unclean'] * 1.0 / all_stats['files']
        all_stats['clean files'] = all_stats['clean']
        all_stats['unclean files'] = all_stats['unclean']
        all_stats['exit code'] = 65 if all_stats['violations'] > 0 else 0
        all_stats['status'] = 'FAIL' if all_stats['violations'] > 0 else 'PASS'
        return all_stats

    def fix(self):
        # Run all the fixes for all the files and return a dict
        return self.combine_dicts(*[path.fix() for path in self.paths])


class Linter(object):
    def __init__(self, dialect=AnsiSQLDialiect, sql_exts=('.sql',), rule_whitelist=None, rule_blacklist=None):
        self.dialect = dialect
        self.sql_exts = sql_exts
        # restrict the search to only specific rules.
        # assume that this is a list of rule codes
        self.rule_whitelist = rule_whitelist
        if rule_blacklist:
            self._exclude_rules(rule_blacklist)

    def _exclude_rules(self, rule_blacklist):
        if not self.rule_whitelist:
            rt = self.get_ruleset().rule_tuples()
            self.rule_whitelist = [elem[0] for elem in rt]

        self.rule_whitelist = list(
            set(self.rule_whitelist).difference(set(rule_blacklist))
        )

    def get_ruleset(self):
        """
        A way of getting hold of a set of rules.
        We should probably extend this later for differing rules.
        """
        return StandardRuleSet()

    def rule_tuples(self):
        """ A simple pass through to access the rule tuples of the rule set """
        rt = self.get_ruleset().rule_tuples()
        if self.rule_whitelist:
            return [elem for elem in rt if elem[0] in self.rule_whitelist]
        else:
            return rt

    def lint_file(self, f, fname=None):
        """ Lint a file object - fname is optional for testing """
        # Instantiate a rule set
        rule_set = self.get_ruleset()
        rl = RecursiveLexer(dialect=self.dialect)
        chunkstring = rl.lex_file_obj(f)
        vs = rule_set.evaluate_chunkstring(chunkstring, rule_whitelist=self.rule_whitelist)
        return LintedFile(fname, vs)

    def paths_from_path(self, path):
        # take a path (potentially a directory) and return just the sql files
        if not os.path.exists(path):
            raise IOError("Specified path does not exist")
        elif os.path.isdir(path):
            # Then expand the path!
            buffer = set()
            for dirpath, _, filenames in os.walk(path):
                for fname in filenames:
                    for ext in self.sql_exts:
                        # is it a sql file?
                        if fname.endswith(ext):
                            # join the paths and normalise
                            buffer.add(os.path.normpath(os.path.join(dirpath, fname)))
            return buffer
        else:
            return set([path])

    def lint_path(self, path):
        linted_path = LintedPath(path)
        for fname in self.paths_from_path(path):
            with open(fname, 'r') as f:
                linted_path.add(self.lint_file(f, fname=fname))
        return linted_path

    def lint_paths(self, paths):
        # If no paths specified - assume local
        if len(paths) == 0:
            paths = (os.getcwd(),)
        # Set up the result to hold what we get back
        result = LintingResult(rule_whitelist=self.rule_whitelist)
        for path in paths:
            # Iterate through files recursively in the specified directory (if it's a directory)
            # or read the file directly if it's not
            result.add(self.lint_path(path))
        return result
=======
""" Defines the linter class """

import os
from collections import namedtuple
from six import StringIO

from .dialects import dialect_selector

# TODO: I feel like these functions should live elsewhere, or
# be importable directly from .parser
from .parser.segments_file import FileSegment
from .parser.segments_base import verbosity_logger, frame_msg
from .errors import SQLParseError, SQLLexError

from .rules.std import standard_rule_set
from .helpers import get_time


class LintedFile(namedtuple('ProtoFile', ['path', 'violations', 'time_dict', 'tree'])):
    __slots__ = ()

    def check_tuples(self):
        return [v.check_tuple() for v in self.violations]

    def num_violations(self):
        return len(self.violations)

    def is_clean(self):
        return len(self.violations) == 0

    def persist_tree(self):
        """ We don't validate here, we just apply corrections to a path """
        with open(self.path, 'w') as f:
            # TODO: We should probably have a seperate function for checking what's
            # already there and doing a diff. For now we'll just go an overwrite.
            f.write(self.tree.raw)
        # TODO: Make this return value more interesting...
        return True


class LintedPath(object):
    def __init__(self, path):
        self.files = []
        self.path = path

    def add(self, file):
        self.files.append(file)

    def check_tuples(self):
        """
        Just compress all the tuples into one list
        NB: This is a little crude, as you can't tell which
        file the violations are from. Good for testing though.
        """
        tuple_buffer = []
        for file in self.files:
            tuple_buffer += file.check_tuples()
        return tuple_buffer

    def num_violations(self):
        return sum([file.num_violations() for file in self.files])

    def violations(self):
        return {file.path: file.violations for file in self.files}

    def stats(self):
        return dict(
            files=len(self.files),
            clean=sum([file.is_clean() for file in self.files]),
            unclean=sum([not file.is_clean() for file in self.files]),
            violations=sum([file.num_violations() for file in self.files])
        )

    def persist_changes(self):
        # Run all the fixes for all the files and return a dict
        return {file.path: file.persist_tree() for file in self.files}


class LintingResult(object):
    def __init__(self, rule_whitelist=None):
        self.paths = []
        # Store the rules we're using
        self.rule_whitelist = rule_whitelist

    @staticmethod
    def sum_dicts(d1, d2):
        """ Take the keys of two dictionaries and add them """
        keys = set(d1.keys()) | set(d2.keys())
        return {key: d1.get(key, 0) + d2.get(key, 0) for key in keys}

    @staticmethod
    def combine_dicts(*d):
        """ Take any set of dictionaries and combine them """
        dict_buffer = {}
        for dct in d:
            dict_buffer.update(dct)
        return dict_buffer

    def add(self, path):
        self.paths.append(path)

    def check_tuples(self):
        """
        Just compress all the tuples into one list
        NB: This is a little crude, as you can't tell which
        file the violations are from. Good for testing though.
        """
        tuple_buffer = []
        for path in self.paths:
            tuple_buffer += path.check_tuples()
        return tuple_buffer

    def num_violations(self):
        return sum([path.num_violations() for path in self.paths])

    def violations(self):
        return self.combine_dicts(path.violations() for path in self.paths)

    def stats(self):
        all_stats = dict(files=0, clean=0, unclean=0, violations=0)
        for path in self.paths:
            all_stats = self.sum_dicts(path.stats(), all_stats)
        all_stats['avg per file'] = all_stats['violations'] * 1.0 / all_stats['files']
        all_stats['unclean rate'] = all_stats['unclean'] * 1.0 / all_stats['files']
        all_stats['clean files'] = all_stats['clean']
        all_stats['unclean files'] = all_stats['unclean']
        all_stats['exit code'] = 65 if all_stats['violations'] > 0 else 0
        all_stats['status'] = 'FAIL' if all_stats['violations'] > 0 else 'PASS'
        return all_stats

    def persist_changes(self):
        # Run all the fixes for all the files and return a dict
        return self.combine_dicts(*[path.persist_changes() for path in self.paths])


class Linter(object):
    def __init__(self, dialect=None, sql_exts=('.sql',), rule_whitelist=None):
        # NB: dialect defaults to ansi if "none" supplied
        if isinstance(dialect, str) or dialect is None:
            dialect = dialect_selector(dialect)
        self.dialect = dialect
        self.sql_exts = sql_exts
        # restrict the search to only specific rules.
        # assume that this is a list of rule codes
        self.rule_whitelist = rule_whitelist

    def get_ruleset(self):
        """
        A way of getting hold of a set of rules.
        We should probably extend this later for differing rules.
        """
        rs = standard_rule_set
        if self.rule_whitelist:
            return [r for r in rs if r.code in self.rule_whitelist]
        else:
            return standard_rule_set

    def rule_tuples(self):
        """ A simple pass through to access the rule tuples of the rule set """
        rs = self.get_ruleset()
        rt = [(rule.code, rule.description) for rule in rs]

        if self.rule_whitelist:
            return [elem for elem in rt if elem[0] in self.rule_whitelist]
        else:
            return rt

    def parse_file(self, f, fname=None, verbosity=0, recurse=True):
        violations = []
        t0 = get_time()

        # Allow f to optionally be a raw string
        if isinstance(f, str):
            # Add it to a buffer if that's what we're doing
            f = StringIO(f)

        verbosity_logger("LEXING RAW ({0})".format(fname), verbosity=verbosity)
        # Lex the file and log any problems
        try:
            fs = FileSegment.from_raw(f.read())
        except SQLLexError as err:
            violations.append(err)
            fs = None

        if fs:
            verbosity_logger(fs.stringify(), verbosity=verbosity)

        t1 = get_time()
        verbosity_logger("PARSING ({0})".format(fname), verbosity=verbosity)
        # Parse the file and log any problems
        if fs:
            try:
                parsed = fs.parse(recurse=recurse, verbosity=verbosity, dialect=self.dialect)
            except SQLParseError as err:
                violations.append(err)
                parsed = None
            if parsed:
                verbosity_logger(frame_msg("Parsed Tree:"), verbosity=verbosity)
                verbosity_logger(parsed.stringify(), verbosity=verbosity)
        else:
            parsed = None

        t2 = get_time()
        time_dict = {'lexing': t1 - t0, 'parsing': t2 - t1}

        return parsed, violations, time_dict

    def lint_file(self, f, fname=None, verbosity=0, fix=False):
        """ Lint a file object - fname is optional for testing """
        # TODO: Tidy this up - it's a mess
        # Using the new parser, read the file object.
        parsed, vs, time_dict = self.parse_file(f=f, fname=fname, verbosity=verbosity)

        if parsed:
            # Now extract all the unparsable segments
            for unparsable in parsed.iter_unparsables():
                # # print("FOUND AN UNPARSABLE!")
                # # print(unparsable)
                # # print(unparsable.stringify())
                # No exception has been raised explicitly, but we still create one here
                # so that we can use the common interface
                vs.append(
                    SQLParseError(
                        "Found unparsable segment @ {0},{1}: {2!r}".format(
                            unparsable.pos_marker.line_no,
                            unparsable.pos_marker.line_pos,
                            unparsable.raw[:20] + "..."),
                        segment=unparsable
                    )
                )
                if verbosity >= 2:
                    verbosity_logger("Found unparsable segment...", verbosity=verbosity)
                    verbosity_logger(unparsable.stringify(), verbosity=verbosity)

            t0 = get_time()
            # At this point we should evaluate whether any parsing errors have occured
            if verbosity >= 2:
                verbosity_logger("LINTING ({0})".format(fname), verbosity=verbosity)

            # NOW APPLY EACH LINTER
            if fix:
                # If we're in fix mode, then we need to progressively call and reconstruct
                working = parsed
                linting_errors = []
                last_fixes = None
                while True:
                    for crawler in self.get_ruleset():
                        # fixes should be a dict {} with keys edit, delete, create
                        # delete is just a list of segments to delete
                        # edit and create are list of tuples. The first element is the
                        # "anchor", the segment to look for either to edit or to insert BEFORE.
                        # The second is the element to insert or create.

                        lerrs, _, fixes, _ = crawler.crawl(working, fix=True)
                        linting_errors += lerrs
                        if fixes:
                            verbosity_logger("Applying Fixes: {0}".format(fixes), verbosity=verbosity)
                            if fixes == last_fixes:
                                raise RuntimeError(
                                    ("Fixes appear to not have been applied, they are "
                                     "the same as last time! {0}").format(
                                        fixes))
                            else:
                                last_fixes = fixes
                            working, fixes = working.apply_fixes(fixes)
                            break
                        else:
                            # No fixes, move on to next crawler
                            continue
                    else:
                        # No more fixes to apply
                        break
                # Set things up to return the altered version
                parsed = working
            else:
                # Just get the violations
                linting_errors = []
                for crawler in self.get_ruleset():
                    lerrs, _, _, _ = crawler.crawl(parsed)
                    linting_errors += lerrs

            # Update the timing dict
            t1 = get_time()
            time_dict['linting'] = t1 - t0

            vs += linting_errors

        return LintedFile(fname, vs, time_dict, parsed)

    def paths_from_path(self, path):
        # take a path (potentially a directory) and return just the sql files
        if not os.path.exists(path):
            raise IOError("Specified path does not exist")
        elif os.path.isdir(path):
            # Then expand the path!
            buffer = set()
            for dirpath, _, filenames in os.walk(path):
                for fname in filenames:
                    for ext in self.sql_exts:
                        # is it a sql file?
                        if fname.endswith(ext):
                            # join the paths and normalise
                            buffer.add(os.path.normpath(os.path.join(dirpath, fname)))
            return buffer
        else:
            return set([path])

    def lint_path(self, path, verbosity=0, fix=False):
        linted_path = LintedPath(path)
        for fname in self.paths_from_path(path):
            with open(fname, 'r') as f:
                linted_path.add(self.lint_file(f, fname=fname, verbosity=verbosity, fix=fix))
        return linted_path

    def lint_paths(self, paths, verbosity=0, fix=False):
        # If no paths specified - assume local
        if len(paths) == 0:
            paths = (os.getcwd(),)
        # Set up the result to hold what we get back
        result = LintingResult(rule_whitelist=self.rule_whitelist)
        for path in paths:
            # Iterate through files recursively in the specified directory (if it's a directory)
            # or read the file directly if it's not
            result.add(self.lint_path(path, verbosity=verbosity, fix=fix))
        return result

    def parse_path(self, path, verbosity=0, recurse=True):
        for fname in self.paths_from_path(path):
            with open(fname, 'r') as f:
                yield self.parse_file(f, fname=fname, verbosity=verbosity, recurse=recurse)
>>>>>>> 74325a4c
<|MERGE_RESOLUTION|>--- conflicted
+++ resolved
@@ -1,22 +1,22 @@
-<<<<<<< HEAD
 """ Defines the linter class """
 
 import os
 from collections import namedtuple
-import itertools
-
 from six import StringIO
 
-from .dialects import AnsiSQLDialiect
-from .lexer import RecursiveLexer
-from .rules.std import StandardRuleSet
-
-
-class FixResult(namedtuple('ProtoFix', ['violation', 'success', 'detail'])):
-    __slots__ = ()
-
-
-class LintedFile(namedtuple('ProtoFile', ['path', 'violations'])):
+from .dialects import dialect_selector
+
+# TODO: I feel like these functions should live elsewhere, or
+# be importable directly from .parser
+from .parser.segments_file import FileSegment
+from .parser.segments_base import verbosity_logger, frame_msg
+from .errors import SQLParseError, SQLLexError
+
+from .rules.std import standard_rule_set
+from .helpers import get_time
+
+
+class LintedFile(namedtuple('ProtoFile', ['path', 'violations', 'time_dict', 'tree'])):
     __slots__ = ()
 
     def check_tuples(self):
@@ -28,105 +28,14 @@
     def is_clean(self):
         return len(self.violations) == 0
 
-    @staticmethod
-    def apply_corrections_to_fileobj(fileobj, corrections):
-        """ We don't validate here, we just apply to a file object """
-        # NB: Make sure here that things don't overlap.
-        # I don't know how it will behave if they do
-
-        # Make a buffer to hold the new version of the file
-        buff = StringIO()
-        # Sort the corrections into a list (first ordered by line pos, then line no)
-        # first sort by position
-        correction_queue = sorted(corrections, key=lambda c: c.chunk.start_pos)
-        # the primarily sort by line no
-        correction_queue = sorted(correction_queue, key=lambda c: c.chunk.line_no)
-
-        # Define a couple of helpers
-        def next_correction():
-            try:
-                return correction_queue.pop(0)
-            except IndexError:
-                return None
-
-        # Begin reading the existing file
-        fileobj.seek(0)
-        # Get the first correction
-        correction = next_correction()
-        # Start iterating through the source file
-        for lineno, line in enumerate(fileobj, 1):
-            # If we're not at the right line to correct yet, just pass through
-            # (or we've done all our corrections)
-            if correction is None or lineno < correction.chunk.line_no:
-                buff.write(line)
-            elif lineno == correction.chunk.line_no:
-                # Reset the skip counter for this line
-                skip = 0
-                for idx, c in enumerate(line):
-                    if skip > 0:
-                        skip -= 1
-                    # If we're past the last correction (correction is None)
-                    # then we should just write the characters
-                    elif correction is None or idx < correction.chunk.start_pos:
-                        buff.write(c)
-                    elif idx == correction.chunk.start_pos:
-                        # So here we write the correction instead of the original characters
-                        buff.write(correction.correction)
-                        # and remember how many characters to skip (bear in mind we're on one already)
-                        skip = len(correction.chunk.chunk) - 1
-                        # and fetch the next correction
-                        correction = next_correction()
-                    else:
-                        raise ValueError("This shouldn't happen! [sdkdjhf] idx:{0} skip:{1} corr:{2}".format(
-                            idx, skip, correction))
-            else:
-                raise ValueError("This shouldn't happen! [awdjakh] line: {0!r} no:{1} corr: {2}".format(
-                    line, lineno, correction))
-        # We've now read the whole file, seek back to the beginning to truncate and overwrite
-        fileobj.seek(0)
-        fileobj.write(buff.getvalue())
-        fileobj.truncate()
-
-    def apply_corrections_to_file(self, corrections):
+    def persist_tree(self):
         """ We don't validate here, we just apply corrections to a path """
-        # NB: Make sure here that things don't overlap.
-        # I don't know how it will behave if they do
-        with open(self.path, 'r+') as f:
-            self.apply_corrections_to_fileobj(f, corrections)
-
-    def fix(self):
-        """ Find and attempt to fix the violations we found """
-        fix_buffer = []
-        pending_fix_buffer = []
-        correction_buffer = []
-        for v in self.violations:
-            corrections = v.corrections
-            # First check if any corrections are available
-            if len(corrections) == 0:
-                fix_buffer.append(FixResult(v, False, 'No correction available'))
-            # Second check if the corrections overlap any existing corrections
-            elif any([a.same_pos_as(b) for a, b in itertools.product(correction_buffer, corrections)]):
-                fix_buffer.append(FixResult(v, False, 'The correction overlaps an existing correction in this round. Try again'))
-            else:
-                # We still buffer the corrections
-                correction_buffer += corrections
-                # We buffer the violations that it looks like we're going to fix
-                pending_fix_buffer.append(v)
-        # Let's try appling all these corrections now, and then update the fix buffer as a result
-        try:
-            self.apply_corrections_to_file(correction_buffer)
-            application_success = True
-            application_message = None
-        except Exception as exc:  # noqa
-            # Assume if it's unsuccessful in any way that the whole thing failed
-            application_success = False
-            # Spit out the name of the exception for debugging
-            application_message = 'Error occurred in applying the changes ({0})'.format(
-                exc.__class__.__name__)
-        # Use the result of applying the changes to see if the rest were successful
-        for v in pending_fix_buffer:
-            fix_buffer.append(FixResult(v, application_success, application_message))
-        return fix_buffer
+        with open(self.path, 'w') as f:
+            # TODO: We should probably have a seperate function for checking what's
+            # already there and doing a diff. For now we'll just go an overwrite.
+            f.write(self.tree.raw)
+        # TODO: Make this return value more interesting...
+        return True
 
 
 class LintedPath(object):
@@ -162,9 +71,9 @@
             violations=sum([file.num_violations() for file in self.files])
         )
 
-    def fix(self):
+    def persist_changes(self):
         # Run all the fixes for all the files and return a dict
-        return {file.path: file.fix() for file in self.files}
+        return {file.path: file.persist_tree() for file in self.files}
 
 
 class LintingResult(object):
@@ -219,228 +128,13 @@
         all_stats['status'] = 'FAIL' if all_stats['violations'] > 0 else 'PASS'
         return all_stats
 
-    def fix(self):
-        # Run all the fixes for all the files and return a dict
-        return self.combine_dicts(*[path.fix() for path in self.paths])
-
-
-class Linter(object):
-    def __init__(self, dialect=AnsiSQLDialiect, sql_exts=('.sql',), rule_whitelist=None, rule_blacklist=None):
-        self.dialect = dialect
-        self.sql_exts = sql_exts
-        # restrict the search to only specific rules.
-        # assume that this is a list of rule codes
-        self.rule_whitelist = rule_whitelist
-        if rule_blacklist:
-            self._exclude_rules(rule_blacklist)
-
-    def _exclude_rules(self, rule_blacklist):
-        if not self.rule_whitelist:
-            rt = self.get_ruleset().rule_tuples()
-            self.rule_whitelist = [elem[0] for elem in rt]
-
-        self.rule_whitelist = list(
-            set(self.rule_whitelist).difference(set(rule_blacklist))
-        )
-
-    def get_ruleset(self):
-        """
-        A way of getting hold of a set of rules.
-        We should probably extend this later for differing rules.
-        """
-        return StandardRuleSet()
-
-    def rule_tuples(self):
-        """ A simple pass through to access the rule tuples of the rule set """
-        rt = self.get_ruleset().rule_tuples()
-        if self.rule_whitelist:
-            return [elem for elem in rt if elem[0] in self.rule_whitelist]
-        else:
-            return rt
-
-    def lint_file(self, f, fname=None):
-        """ Lint a file object - fname is optional for testing """
-        # Instantiate a rule set
-        rule_set = self.get_ruleset()
-        rl = RecursiveLexer(dialect=self.dialect)
-        chunkstring = rl.lex_file_obj(f)
-        vs = rule_set.evaluate_chunkstring(chunkstring, rule_whitelist=self.rule_whitelist)
-        return LintedFile(fname, vs)
-
-    def paths_from_path(self, path):
-        # take a path (potentially a directory) and return just the sql files
-        if not os.path.exists(path):
-            raise IOError("Specified path does not exist")
-        elif os.path.isdir(path):
-            # Then expand the path!
-            buffer = set()
-            for dirpath, _, filenames in os.walk(path):
-                for fname in filenames:
-                    for ext in self.sql_exts:
-                        # is it a sql file?
-                        if fname.endswith(ext):
-                            # join the paths and normalise
-                            buffer.add(os.path.normpath(os.path.join(dirpath, fname)))
-            return buffer
-        else:
-            return set([path])
-
-    def lint_path(self, path):
-        linted_path = LintedPath(path)
-        for fname in self.paths_from_path(path):
-            with open(fname, 'r') as f:
-                linted_path.add(self.lint_file(f, fname=fname))
-        return linted_path
-
-    def lint_paths(self, paths):
-        # If no paths specified - assume local
-        if len(paths) == 0:
-            paths = (os.getcwd(),)
-        # Set up the result to hold what we get back
-        result = LintingResult(rule_whitelist=self.rule_whitelist)
-        for path in paths:
-            # Iterate through files recursively in the specified directory (if it's a directory)
-            # or read the file directly if it's not
-            result.add(self.lint_path(path))
-        return result
-=======
-""" Defines the linter class """
-
-import os
-from collections import namedtuple
-from six import StringIO
-
-from .dialects import dialect_selector
-
-# TODO: I feel like these functions should live elsewhere, or
-# be importable directly from .parser
-from .parser.segments_file import FileSegment
-from .parser.segments_base import verbosity_logger, frame_msg
-from .errors import SQLParseError, SQLLexError
-
-from .rules.std import standard_rule_set
-from .helpers import get_time
-
-
-class LintedFile(namedtuple('ProtoFile', ['path', 'violations', 'time_dict', 'tree'])):
-    __slots__ = ()
-
-    def check_tuples(self):
-        return [v.check_tuple() for v in self.violations]
-
-    def num_violations(self):
-        return len(self.violations)
-
-    def is_clean(self):
-        return len(self.violations) == 0
-
-    def persist_tree(self):
-        """ We don't validate here, we just apply corrections to a path """
-        with open(self.path, 'w') as f:
-            # TODO: We should probably have a seperate function for checking what's
-            # already there and doing a diff. For now we'll just go an overwrite.
-            f.write(self.tree.raw)
-        # TODO: Make this return value more interesting...
-        return True
-
-
-class LintedPath(object):
-    def __init__(self, path):
-        self.files = []
-        self.path = path
-
-    def add(self, file):
-        self.files.append(file)
-
-    def check_tuples(self):
-        """
-        Just compress all the tuples into one list
-        NB: This is a little crude, as you can't tell which
-        file the violations are from. Good for testing though.
-        """
-        tuple_buffer = []
-        for file in self.files:
-            tuple_buffer += file.check_tuples()
-        return tuple_buffer
-
-    def num_violations(self):
-        return sum([file.num_violations() for file in self.files])
-
-    def violations(self):
-        return {file.path: file.violations for file in self.files}
-
-    def stats(self):
-        return dict(
-            files=len(self.files),
-            clean=sum([file.is_clean() for file in self.files]),
-            unclean=sum([not file.is_clean() for file in self.files]),
-            violations=sum([file.num_violations() for file in self.files])
-        )
-
-    def persist_changes(self):
-        # Run all the fixes for all the files and return a dict
-        return {file.path: file.persist_tree() for file in self.files}
-
-
-class LintingResult(object):
-    def __init__(self, rule_whitelist=None):
-        self.paths = []
-        # Store the rules we're using
-        self.rule_whitelist = rule_whitelist
-
-    @staticmethod
-    def sum_dicts(d1, d2):
-        """ Take the keys of two dictionaries and add them """
-        keys = set(d1.keys()) | set(d2.keys())
-        return {key: d1.get(key, 0) + d2.get(key, 0) for key in keys}
-
-    @staticmethod
-    def combine_dicts(*d):
-        """ Take any set of dictionaries and combine them """
-        dict_buffer = {}
-        for dct in d:
-            dict_buffer.update(dct)
-        return dict_buffer
-
-    def add(self, path):
-        self.paths.append(path)
-
-    def check_tuples(self):
-        """
-        Just compress all the tuples into one list
-        NB: This is a little crude, as you can't tell which
-        file the violations are from. Good for testing though.
-        """
-        tuple_buffer = []
-        for path in self.paths:
-            tuple_buffer += path.check_tuples()
-        return tuple_buffer
-
-    def num_violations(self):
-        return sum([path.num_violations() for path in self.paths])
-
-    def violations(self):
-        return self.combine_dicts(path.violations() for path in self.paths)
-
-    def stats(self):
-        all_stats = dict(files=0, clean=0, unclean=0, violations=0)
-        for path in self.paths:
-            all_stats = self.sum_dicts(path.stats(), all_stats)
-        all_stats['avg per file'] = all_stats['violations'] * 1.0 / all_stats['files']
-        all_stats['unclean rate'] = all_stats['unclean'] * 1.0 / all_stats['files']
-        all_stats['clean files'] = all_stats['clean']
-        all_stats['unclean files'] = all_stats['unclean']
-        all_stats['exit code'] = 65 if all_stats['violations'] > 0 else 0
-        all_stats['status'] = 'FAIL' if all_stats['violations'] > 0 else 'PASS'
-        return all_stats
-
     def persist_changes(self):
         # Run all the fixes for all the files and return a dict
         return self.combine_dicts(*[path.persist_changes() for path in self.paths])
 
 
 class Linter(object):
-    def __init__(self, dialect=None, sql_exts=('.sql',), rule_whitelist=None):
+    def __init__(self, dialect=None, sql_exts=('.sql',), rule_whitelist=None, rule_blacklist=None):
         # NB: dialect defaults to ansi if "none" supplied
         if isinstance(dialect, str) or dialect is None:
             dialect = dialect_selector(dialect)
@@ -449,6 +143,7 @@
         # restrict the search to only specific rules.
         # assume that this is a list of rule codes
         self.rule_whitelist = rule_whitelist
+        self.rule_blacklist = rule_blacklist
 
     def get_ruleset(self):
         """
@@ -457,9 +152,10 @@
         """
         rs = standard_rule_set
         if self.rule_whitelist:
-            return [r for r in rs if r.code in self.rule_whitelist]
-        else:
-            return standard_rule_set
+            rs = [r for r in rs if r.code in self.rule_whitelist]
+        if self.rule_blacklist:
+            rs = [r for r in rs if r.code not in self.rule_blacklist]
+        return rs
 
     def rule_tuples(self):
         """ A simple pass through to access the rule tuples of the rule set """
@@ -633,5 +329,4 @@
     def parse_path(self, path, verbosity=0, recurse=True):
         for fname in self.paths_from_path(path):
             with open(fname, 'r') as f:
-                yield self.parse_file(f, fname=fname, verbosity=verbosity, recurse=recurse)
->>>>>>> 74325a4c
+                yield self.parse_file(f, fname=fname, verbosity=verbosity, recurse=recurse)