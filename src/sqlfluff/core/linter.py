"""Defines the linter class."""

import os
import time
import logging
import traceback
from typing import (
    Any,
    Dict,
    Generator,
    Iterable,
    Iterator,
    List,
    NamedTuple,
    Optional,
    Tuple,
    Union,
    cast,
    overload,
)
from typing_extensions import Literal

from benchit import BenchIt
import pathspec

from .errors import (
    SQLBaseError,
    SQLLexError,
    SQLLintError,
    SQLParseError,
    CheckTuple,
)
from .parser import Lexer, Parser
from .string_helpers import findall
from .templaters import TemplatedFile
from .rules import get_ruleset
from .config import FluffConfig, ConfigLoader

# Classes needed only for type checking
from .parser.segments.base import BaseSegment, FixPatch
from .parser.segments.indent import MetaSegment
from .parser.segments.raw import RawSegment
from .rules.base import BaseCrawler

# Instantiate the linter logger
linter_logger: logging.Logger = logging.getLogger("sqlfluff.linter")


class ProtoFile(NamedTuple):
    """Proto object to be inherited by LintedFile."""

    path: str
    violations: list
    time_dict: dict
    tree: Any
    ignore_mask: list


class ParsedString(NamedTuple):
    """An object to store the result of parsing a string."""

    tree: Optional[BaseSegment]
    violations: List[SQLBaseError]
    time_dict: dict
    templated_file: TemplatedFile
    config: FluffConfig


class EnrichedFixPatch(NamedTuple):
    """An edit patch for a source file."""

    source_slice: slice
    templated_slice: slice
    fixed_raw: str
    # The patch type, functions mostly for debugging and explanation
    # than for function. It allows traceability of *why* this patch was
    # generated.
    patch_type: str
    templated_str: str
    source_str: str

    def dedupe_tuple(self):
        """Generate a tuple of this fix for deduping."""
        return (self.source_slice, self.fixed_raw)


class LintedFile(NamedTuple):
    """A class to store the idea of a linted file."""

    path: str
    violations: list
    time_dict: dict
    tree: Optional[BaseSegment]
    ignore_mask: list
    templated_file: TemplatedFile

    def check_tuples(self) -> List[CheckTuple]:
        """Make a list of check_tuples.

        This assumes that all the violations found are
        linting violations (and therefore implement `check_tuple()`).
        If they don't then this function raises that error.
        """
        vs: List[CheckTuple] = []
        v: SQLLintError
        for v in self.get_violations():
            if hasattr(v, "check_tuple"):
                vs.append(v.check_tuple())
            else:
                raise v
        return vs

    def get_violations(
        self,
        rules: Optional[Union[str, Tuple[str, ...]]] = None,
        types: Optional[Union[Any, Iterable[Any]]] = None,
        filter_ignore: bool = True,
        fixable: bool = None,
    ) -> list:
        """Get a list of violations, respecting filters and ignore options.

        Optionally now with filters.
        """
        violations = self.violations
        # Filter types
        if types:
            try:
                types = tuple(types)
            except TypeError:
                types = (types,)
            violations = [v for v in violations if isinstance(v, types)]
        # Filter rules
        if rules:
            if isinstance(rules, str):
                rules = (rules,)
            else:
                rules = tuple(rules)
            violations = [v for v in violations if v.rule_code() in rules]
        # Filter fixable
        if fixable is not None:
            # Assume that fixable is true or false if not None
            violations = [v for v in violations if v.fixable is fixable]
        # Filter ignorable violations
        if filter_ignore:
            violations = [v for v in violations if not v.ignore]
            # Ignore any rules in the ignore mask
            if self.ignore_mask:
                for line_no, rules in self.ignore_mask:
                    violations = [
                        v
                        for v in violations
                        if not (
                            v.line_no() == line_no
                            and (rules is None or v.rule_code() in rules)
                        )
                    ]
        return violations

    def num_violations(self, **kwargs) -> int:
        """Count the number of violations.

        Optionally now with filters.
        """
        violations = self.get_violations(**kwargs)
        return len(violations)

    def is_clean(self) -> bool:
        """Return True if there are no ignorable violations."""
        return not any(self.get_violations(filter_ignore=True))

    def fix_string(self) -> Tuple[Any, bool]:
        """Obtain the changes to a path as a string.

        We use the source mapping features of TemplatedFile
        to generate a list of "patches" which cover the non
        templated parts of the file and refer back to the locations
        in the original file.

        NB: This is MUCH FASTER than the original approach
        using difflib in pre 0.4.0.

        There is an important distinction here between Slices and
        Segments. A Slice is a portion of a file which is determined
        by the templater based on which portions of the source file
        are templated or not, and therefore before Lexing and so is
        completely dialect agnostic. A Segment is determined by the
        Lexer from portions of strings after templating.
        """
        bencher = BenchIt()
        bencher("fix_string: start")

        linter_logger.debug("Original Tree: %r", self.templated_file.templated_str)
        linter_logger.debug("Fixed Tree: %r", self.tree.raw)  # type: ignore

        # The sliced file is contiguous in the TEMPLATED space.
        # NB: It has gaps and repeats in the source space.
        # It's also not the FIXED file either.
        linter_logger.debug("### Templated File.")
        for idx, file_slice in enumerate(self.templated_file.sliced_file):
            t_str = self.templated_file.templated_str[file_slice.templated_slice]
            s_str = self.templated_file.source_str[file_slice.source_slice]
            if t_str == s_str:
                linter_logger.debug(
                    "    File slice: %s %r [invariant]", idx, file_slice
                )
            else:
                linter_logger.debug("    File slice: %s %r", idx, file_slice)
                linter_logger.debug("    \t\t\ttemplated: %r\tsource: %r", t_str, s_str)

        original_source = self.templated_file.source_str

        # Make sure no patches overlap and divide up the source file into slices.
        # Any Template tags in the source file are off limits.
        source_only_slices = self.templated_file.source_only_slices()

        linter_logger.debug("Source-only slices: %s", source_only_slices)

        # Iterate patches, filtering and translating as we go:
        linter_logger.debug("### Beginning Patch Iteration.")
        filtered_source_patches = []
        dedupe_buffer = []
        # We use enumerate so that we get an index for each patch. This is entirely
        # so when debugging logs we can find a given patch again!
        patch: Union[EnrichedFixPatch, FixPatch]
        for idx, patch in enumerate(
            self.tree.iter_patches(templated_str=self.templated_file.templated_str)  # type: ignore
        ):
            linter_logger.debug("  %s Yielded patch: %s", idx, patch)

            # This next bit is ALL FOR LOGGING AND DEBUGGING
            if patch.templated_slice.start >= 10:
                pre_hint = self.templated_file.templated_str[
                    patch.templated_slice.start - 10 : patch.templated_slice.start
                ]
            else:
                pre_hint = self.templated_file.templated_str[
                    : patch.templated_slice.start
                ]
            if patch.templated_slice.stop + 10 < len(self.templated_file.templated_str):
                post_hint = self.templated_file.templated_str[
                    patch.templated_slice.stop : patch.templated_slice.stop + 10
                ]
            else:
                post_hint = self.templated_file.templated_str[
                    patch.templated_slice.stop :
                ]
            linter_logger.debug(
                "        Templated Hint: ...%r <> %r...", pre_hint, post_hint
            )

            # Attempt to convert to source space.
            try:
                source_slice = self.templated_file.templated_slice_to_source_slice(
                    patch.templated_slice,
                )
            except ValueError:
                linter_logger.info(
                    "      - Skipping. Source space Value Error. i.e. attempted insertion within templated section."
                )
                # If we try and slice within a templated section, then we may fail
                # in which case, we should skip this patch.
                continue

            # Check for duplicates
            dedupe_tuple = (source_slice, patch.fixed_raw)
            if dedupe_tuple in dedupe_buffer:
                linter_logger.info(
                    "      - Skipping. Source space Duplicate: %s", dedupe_tuple
                )
                continue

            # We now evaluate patches in the source-space for whether they overlap
            # or disrupt any templated sections.
            # The intent here is that unless explicitly stated, a fix should never
            # disrupt a templated section.
            # NOTE: We rely here on the patches being sorted.
            # TODO: Implement a mechanism for doing templated section fixes. For
            # now it's just not allowed.

            # Get the affected raw slices.
            local_raw_slices = self.templated_file.raw_slices_spanning_source_slice(
                source_slice
            )
            local_type_list = [slc.slice_type for slc in local_raw_slices]

            enriched_patch = EnrichedFixPatch(
                source_slice=source_slice,
                templated_slice=patch.templated_slice,
                patch_type=patch.patch_type,
                fixed_raw=patch.fixed_raw,
                templated_str=self.templated_file.templated_str[patch.templated_slice],
                source_str=self.templated_file.source_str[source_slice],
            )

            # Deal with the easy case of only literals
            if set(local_type_list) == {"literal"}:
                linter_logger.info(
                    "      * Keeping patch on literal-only section: %s", enriched_patch
                )
                filtered_source_patches.append(enriched_patch)
                dedupe_buffer.append(enriched_patch.dedupe_tuple())
            # Is it a zero length patch.
            elif (
                enriched_patch.source_slice.start == enriched_patch.source_slice.stop
                and enriched_patch.source_slice.start == local_raw_slices[0].source_idx
            ):
                linter_logger.info(
                    "      * Keeping insertion patch on slice boundary: %s",
                    enriched_patch,
                )
                filtered_source_patches.append(enriched_patch)
                dedupe_buffer.append(enriched_patch.dedupe_tuple())
            # If it's ONLY templated then we should skip it.
            elif "literal" not in local_type_list:
                linter_logger.info(
                    "      - Skipping patch over templated section: %s", enriched_patch
                )
            # If we span more than two slices then we should just skip it. Too Hard.
            elif len(local_raw_slices) > 2:
                linter_logger.info(
                    "      - Skipping patch over more than two raw slices: %s",
                    enriched_patch,
                )
            # If it's an insertion (i.e. the string in the pre-fix template is '') then we
            # won't be able to place it, so skip.
            elif not enriched_patch.templated_str:
                linter_logger.info(
                    "      - Skipping insertion patch in templated section: %s",
                    enriched_patch,
                )
            # If the string from the templated version isn't in the source, then we can't fix it.
            elif enriched_patch.templated_str not in enriched_patch.source_str:
                linter_logger.info(
                    "      - Skipping edit patch on templated content: %s",
                    enriched_patch,
                )
            else:
                # Identify all the places the string appears in the source content.
                positions = list(
                    findall(enriched_patch.templated_str, enriched_patch.source_str)
                )
                if len(positions) != 1:
                    linter_logger.debug(
                        "        - Skipping edit patch on non-unique templated content: %s",
                        enriched_patch,
                    )
                    continue
                # We have a single occurrences of the thing we want to patch. This
                # means we can use its position to place our patch.
                new_source_slice = slice(
                    enriched_patch.source_slice.start + positions[0],
                    enriched_patch.source_slice.start
                    + positions[0]
                    + len(enriched_patch.templated_str),
                )
                enriched_patch = EnrichedFixPatch(
                    source_slice=new_source_slice,
                    templated_slice=enriched_patch.templated_slice,
                    patch_type=enriched_patch.patch_type,
                    fixed_raw=enriched_patch.fixed_raw,
                    templated_str=enriched_patch.templated_str,
                    source_str=enriched_patch.source_str,
                )
                linter_logger.debug(
                    "      * Keeping Tricky Case. Positions: %s, New Slice: %s, Patch: %s",
                    positions,
                    new_source_slice,
                    enriched_patch,
                )
                filtered_source_patches.append(enriched_patch)
                dedupe_buffer.append(enriched_patch.dedupe_tuple())
                continue

        # Sort the patches before building up the file.
        filtered_source_patches = sorted(
            filtered_source_patches, key=lambda x: x.source_slice.start
        )
        # We now slice up the file using the patches and any source only slices.
        # This gives us regions to apply changes to.
        slice_buff = []
        source_idx = 0
        for patch in filtered_source_patches:
            # Are there templated slices at or before the start of this patch?
            while (
                source_only_slices
                and source_only_slices[0].source_idx < patch.source_slice.start
            ):
                next_so_slice = source_only_slices.pop(0).source_slice()
                # Add a pre-slice before the next templated slices if needed.
                if next_so_slice.start > source_idx:
                    slice_buff.append(slice(source_idx, next_so_slice.start))
                # Add the templated slice.
                slice_buff.append(next_so_slice)
                source_idx = next_so_slice.stop

            # Is there a gap between current position and this patch?
            if patch.source_slice.start > source_idx:
                # Add a slice up to this patch.
                slice_buff.append(slice(source_idx, patch.source_slice.start))

            # Is this patch covering an area we've already covered?
            if patch.source_slice.start < source_idx:
                linter_logger.info(
                    "Skipping overlapping patch at Index %s, Patch: %s",
                    source_idx,
                    patch,
                )
                # Ignore the patch for now...
                continue

            # Add this patch.
            slice_buff.append(patch.source_slice)
            source_idx = patch.source_slice.stop
        # Add a tail slice.
        if source_idx < len(self.templated_file.source_str):
            slice_buff.append(slice(source_idx, len(self.templated_file.source_str)))

        linter_logger.debug("Final slice buffer: %s", slice_buff)

        # Iterate through the patches, building up the new string.
        str_buff = ""
        for source_slice in slice_buff:
            # Is it one in the patch buffer:
            for patch in filtered_source_patches:
                if patch.source_slice == source_slice:
                    # Use the patched version
                    linter_logger.debug(
                        "%-30s    %s    %r > %r",
                        "Appending {} Patch:".format(patch.patch_type),
                        patch.source_slice,
                        patch.source_str,
                        patch.fixed_raw,
                    )
                    str_buff += patch.fixed_raw
                    break
            else:
                # Use the raw string
                linter_logger.debug(
                    "Appending Raw:                    %s     %r",
                    source_slice,
                    self.templated_file.source_str[source_slice],
                )
                str_buff += self.templated_file.source_str[source_slice]

        bencher("fix_string: Fixing loop done")
        # The success metric here is whether anything ACTUALLY changed.
        return str_buff, str_buff != original_source

    def persist_tree(self, suffix: str = "") -> bool:
        """Persist changes to the given path."""
        write_buff, success = self.fix_string()

        if success:
            fname = self.path
            # If there is a suffix specified, then use it.s
            if suffix:
                root, ext = os.path.splitext(fname)
                fname = root + suffix + ext
            # Actually write the file.
            with open(fname, "w") as f:
                f.write(write_buff)
        return success


class LintedPath:
    """A class to store the idea of a collection of linted files at a single start path."""

    def __init__(self, path: str) -> None:
        self.files: List[LintedFile] = []
        self.path: str = path

    def add(self, file: LintedFile) -> None:
        """Add a file to this path."""
        self.files.append(file)

    @overload
    def check_tuples(self, by_path: Literal[False]) -> List[CheckTuple]:
        """Return a List of CheckTuples when by_path is False."""
        ...

    @overload
    def check_tuples(self, by_path: Literal[True]) -> Dict[str, List[CheckTuple]]:
        """Return a Dict of paths and CheckTuples when by_path is True."""
        ...

    @overload
    def check_tuples(self, by_path: bool = False):
        """Default overload method."""
        ...

    def check_tuples(self, by_path=False):
        """Compress all the tuples into one list.

        NB: This is a little crude, as you can't tell which
        file the violations are from. Good for testing though.
        For more control set the `by_path` argument to true.
        """
        if by_path:
            return {file.path: file.check_tuples() for file in self.files}
        else:
            tuple_buffer: List[CheckTuple] = []
            for file in self.files:
                tuple_buffer += file.check_tuples()
            return tuple_buffer

    def num_violations(self, **kwargs) -> int:
        """Count the number of violations in the path."""
        return sum(file.num_violations(**kwargs) for file in self.files)

    def get_violations(self, **kwargs) -> list:
        """Return a list of violations in the path."""
        buff: list = []
        for file in self.files:
            buff += file.get_violations(**kwargs)
        return buff

    def violation_dict(self, **kwargs) -> Dict[str, list]:
        """Return a dict of violations by file path."""
        return {file.path: file.get_violations(**kwargs) for file in self.files}

    def stats(self) -> Dict[str, int]:
        """Return a dict containing linting stats about this path."""
        return dict(
            files=len(self.files),
            clean=sum(file.is_clean() for file in self.files),
            unclean=sum(not file.is_clean() for file in self.files),
            violations=sum(file.num_violations() for file in self.files),
        )

    def persist_changes(
        self, formatter: Any = None, fixed_file_suffix: str = "", **kwargs
    ) -> Dict[str, Union[bool, str]]:
        """Persist changes to files in the given path.

        This also logs the output as we go using the formatter if present.
        """
        # Run all the fixes for all the files and return a dict
        buffer: Dict[str, Union[bool, str]] = {}
        for file in self.files:
            if file.num_violations(fixable=True, **kwargs) > 0:
                buffer[file.path] = file.persist_tree(suffix=fixed_file_suffix)
                result = buffer[file.path]
            else:
                buffer[file.path] = True
                result = "SKIP"

            if formatter:
                formatter.dispatch_persist_filename(filename=file.path, result=result)
        return buffer

    @property
    def tree(self) -> Optional[BaseSegment]:
        """A convenience method for when there is only one file and we want the tree."""
        if len(self.files) > 1:
            raise ValueError(
                ".tree() cannot be called when a LintedPath contains more than one file."
            )
        return self.files[0].tree


class LintingResult:
    """A class to represent the result of a linting operation.

    Notably this might be a collection of paths, all with multiple
    potential files within them.
    """

    def __init__(self) -> None:
        self.paths: List[LintedPath] = []

    @staticmethod
    def sum_dicts(d1: Dict[str, Any], d2: Dict[str, Any]) -> Dict[str, Any]:
        """Take the keys of two dictionaries and add them."""
        keys = set(d1.keys()) | set(d2.keys())
        return {key: d1.get(key, 0) + d2.get(key, 0) for key in keys}

    @staticmethod
    def combine_dicts(*d: dict) -> dict:
        """Take any set of dictionaries and combine them."""
        dict_buffer: dict = {}
        for dct in d:
            dict_buffer.update(dct)
        return dict_buffer

    def add(self, path: LintedPath) -> None:
        """Add a new `LintedPath` to this result."""
        self.paths.append(path)

    @overload
    def check_tuples(self, by_path: Literal[False]) -> List[CheckTuple]:
        """Return a List of CheckTuples when by_path is False."""
        ...

    @overload
    def check_tuples(
        self, by_path: Literal[True]
    ) -> Dict[LintedPath, List[CheckTuple]]:
        """Return a Dict of LintedPath and CheckTuples when by_path is True."""
        ...

    @overload
    def check_tuples(self, by_path: bool = False):
        """Default overload method."""
        ...

    def check_tuples(self, by_path=False):
        """Fetch all check_tuples from all contained `LintedPath` objects.

        Args:
            by_path (:obj:`bool`, optional): When False, all the check_tuples
                are aggregated into one flat list. When True, we return a `dict`
                of paths, each with its own list of check_tuples. Defaults to False.

        """
        if by_path:
            buff: Dict[LintedPath, List[CheckTuple]] = {}
            for path in self.paths:
                buff.update(path.check_tuples(by_path=by_path))
            return buff
        else:
            tuple_buffer: List[CheckTuple] = []
            for path in self.paths:
                tuple_buffer += path.check_tuples()
            return tuple_buffer

    def num_violations(self, **kwargs) -> int:
        """Count the number of violations in the result."""
        return sum(path.num_violations(**kwargs) for path in self.paths)

    def get_violations(self, **kwargs):
        """Return a list of violations in the result."""
        buff = []
        for path in self.paths:
            buff += path.get_violations(**kwargs)
        return buff

    def violation_dict(self, **kwargs):
        """Return a dict of paths and violations."""
        return self.combine_dicts(path.violation_dict(**kwargs) for path in self.paths)

    def stats(self) -> Dict[str, Any]:
        """Return a stats dictionary of this result."""
        all_stats: Dict[str, Any] = dict(files=0, clean=0, unclean=0, violations=0)
        for path in self.paths:
            all_stats = self.sum_dicts(path.stats(), all_stats)
        if all_stats["files"] > 0:
            all_stats["avg per file"] = (
                all_stats["violations"] * 1.0 / all_stats["files"]
            )
            all_stats["unclean rate"] = all_stats["unclean"] * 1.0 / all_stats["files"]
        else:
            all_stats["avg per file"] = 0
            all_stats["unclean rate"] = 0
        all_stats["clean files"] = all_stats["clean"]
        all_stats["unclean files"] = all_stats["unclean"]
        all_stats["exit code"] = 65 if all_stats["violations"] > 0 else 0
        all_stats["status"] = "FAIL" if all_stats["violations"] > 0 else "PASS"
        return all_stats

    def as_records(self) -> List[dict]:
        """Return the result as a list of dictionaries.

        Each record contains a key specifying the filepath, and a list of violations. This
        method is useful for serialization as all objects will be builtin python types
        (ints, strs).
        """
        return [
            {
                "filepath": path,
                "violations": sorted(
                    # Sort violations by line and then position
                    [v.get_info_dict() for v in violations],
                    # The tuple allows sorting by line number, then position, then code
                    key=lambda v: (v["line_no"], v["line_pos"], v["code"]),
                ),
            }
            for lintedpath in self.paths
            for path, violations in lintedpath.violation_dict().items()
            if violations
        ]

    def persist_changes(self, formatter, **kwargs) -> dict:
        """Run all the fixes for all the files and return a dict."""
        return self.combine_dicts(
            *[
                path.persist_changes(formatter=formatter, **kwargs)
                for path in self.paths
            ]
        )

    @property
    def tree(self) -> Optional[BaseSegment]:
        """A convenience method for when there is only one file and we want the tree."""
        if len(self.paths) > 1:
            raise ValueError(
                ".tree() cannot be called when a LintingResult contains more than one path."
            )
        return self.paths[0].tree


class Linter:
    """The interface class to interact with the linter."""

    def __init__(
        self,
        sql_exts: Tuple[str, ...] = (".sql",),
        config: Optional[FluffConfig] = None,
        formatter: Any = None,
        dialect: Optional[str] = None,
        rules: Optional[Union[str, List[str]]] = None,
        user_rules: Optional[Union[str, List[str]]] = None,
    ) -> None:
        self.sql_exts = sql_exts
        # Store the config object
        self.config = FluffConfig.from_kwargs(
            config=config, dialect=dialect, rules=rules
        )
        # Get the dialect and templater
        self.dialect = self.config.get("dialect_obj")
        self.templater = self.config.get("templater_obj")
        # Store the formatter for output
        self.formatter = formatter
        # Store references to user rule classes
        self.user_rules = user_rules or []

    def get_ruleset(self, config: Optional[FluffConfig] = None) -> List[BaseCrawler]:
        """Get hold of a set of rules."""
        rs = get_ruleset()
        # Register any user rules
        for rule in self.user_rules:
            rs.register(rule)
        cfg = config or self.config
        return rs.get_rulelist(config=cfg)

    def rule_tuples(self) -> List[Tuple[str, str]]:
        """A simple pass through to access the rule tuples of the rule set."""
        rs = self.get_ruleset()
        return [(rule.code, rule.description) for rule in rs]

    def parse_string(
        self,
        in_str: str,
        fname: Optional[str] = None,
        recurse: bool = True,
        config: Optional[FluffConfig] = None,
    ) -> ParsedString:
        """Parse a string.

        Returns:
            `ParsedString` of (`parsed`, `violations`, `time_dict`, `templated_file`).
                `parsed` is a segment structure representing the parsed file. If
                    parsing fails due to an unrecoverable violation then we will
                    return None.
                `violations` is a :obj:`list` of violations so far, which will either be
                    templating, lexing or parsing violations at this stage.
                `time_dict` is a :obj:`dict` containing timings for how long each step
                    took in the process.
                `templated_file` is a :obj:`TemplatedFile` containing the details
                    of the templated file.

        """
        violations = []
        t0 = time.monotonic()
        bencher = BenchIt()  # starts the timer
        if fname:
            short_fname: Optional[str] = fname.replace("\\", "/").split("/")[-1]
        else:
            # this handles the potential case of a null fname
            short_fname = fname
        bencher("Staring parse_string for {0!r}".format(short_fname))

        # Dispatch the output for the parse header (including the config diff)
        if self.formatter:
            self.formatter.dispatch_parse_header(fname, self.config, config)

        # Just use the local config from here:
        config = config or self.config

        # Scan the raw file for config commands.
        for raw_line in in_str.splitlines():
            if raw_line.startswith("-- sqlfluff"):
                # Found a in-file config command
                config.process_inline_config(raw_line)

        linter_logger.info("TEMPLATING RAW [%s] (%s)", self.templater.name, fname)
        templated_file, templater_violations = self.templater.process(
            in_str=in_str, fname=fname, config=config
        )
        violations += templater_violations
        # Detect the case of a catastrophic templater fail. In this case
        # we don't continue. We'll just bow out now.
        if not templated_file:
            linter_logger.info("TEMPLATING FAILED: %s", templater_violations)
            tokens = None

        t1 = time.monotonic()
        bencher("Templating {0!r}".format(short_fname))

        if templated_file:
            linter_logger.info("LEXING RAW (%s)", fname)
            # Get the lexer
            lexer = Lexer(config=config)
            # Lex the file and log any problems
            try:
                tokens, lex_vs = lexer.lex(templated_file)
                # We might just get the violations as a list
                violations += lex_vs
            except SQLLexError as err:
                linter_logger.info("LEXING FAILED! (%s): %s", fname, err)
                violations.append(err)
                tokens = None
        else:
            tokens = None

        if tokens:
            linter_logger.info("Lexed tokens: %s", [seg.raw for seg in tokens])
        else:
            linter_logger.info("NO LEXED TOKENS!")

        if tokens:
            # Check that we've got sensible indentation from the lexer.
            # We might need to suppress if it's a complicated file.
            templating_blocks_indent = config.get(
                "template_blocks_indent", "indentation"
            )
            if isinstance(templating_blocks_indent, str):
                force_block_indent = templating_blocks_indent.lower().strip() == "force"
            else:
                force_block_indent = False
            templating_blocks_indent = bool(templating_blocks_indent)
            # If we're forcing it through we don't check.
            if templating_blocks_indent and not force_block_indent:
                indent_balance = sum(
                    getattr(elem, "indent_val", 0)
                    for elem in cast(Tuple[BaseSegment, ...], tokens)
                )
                if indent_balance != 0:
                    linter_logger.warning(
                        "Indent balance test failed for %r. Template indents will not be linted for this file.",
                        fname,
                    )
                    # Don't enable the templating blocks.
                    templating_blocks_indent = False
                    # Disable the linting of L003 on templated tokens.
                    config.set_value(["rules", "L003", "lint_templated_tokens"], False)

            # The file will have been lexed without config, so check all indents
            # are enabled.
            new_tokens = []
            for token in cast(Tuple[BaseSegment, ...], tokens):
                if token.is_meta:
                    token = cast(MetaSegment, token)
                    if token.indent_val != 0:
                        # Don't allow it if we're not linting templating block indents.
                        if not templating_blocks_indent:
                            continue
                        # Don't allow if it's not configure to function.
                        elif not token.is_enabled(
                            indent_config=config.get_section("indentation")
                        ):
                            continue
                new_tokens.append(token)
            # Swap the buffers
            tokens = new_tokens  # type: ignore

        t2 = time.monotonic()
        bencher("Lexing {0!r}".format(short_fname))
        linter_logger.info("PARSING (%s)", fname)
        parser = Parser(config=config)
        # Parse the file and log any problems
        if tokens:
            try:
                parsed: Optional[BaseSegment] = parser.parse(tokens, recurse=recurse)
            except SQLParseError as err:
                linter_logger.info("PARSING FAILED! (%s): %s", fname, err)
                violations.append(err)
                parsed = None
            if parsed:
                linter_logger.info("\n###\n#\n# {0}\n#\n###".format("Parsed Tree:"))
                linter_logger.info("\n" + parsed.stringify())
                # We may succeed parsing, but still have unparsable segments. Extract them here.
                for unparsable in parsed.iter_unparsables():
                    # No exception has been raised explicitly, but we still create one here
                    # so that we can use the common interface
                    violations.append(
                        SQLParseError(
                            "Found unparsable section: {0!r}".format(
                                unparsable.raw
                                if len(unparsable.raw) < 40
                                else unparsable.raw[:40] + "..."
                            ),
                            segment=unparsable,
                        )
                    )
                    linter_logger.info("Found unparsable segment...")
                    linter_logger.info(unparsable.stringify())
        else:
            parsed = None

        t3 = time.monotonic()
        time_dict = {"templating": t1 - t0, "lexing": t2 - t1, "parsing": t3 - t2}
        bencher("Finish parsing {0!r}".format(short_fname))
        return ParsedString(parsed, violations, time_dict, templated_file, config)

    @staticmethod
    def extract_ignore_from_comment(comment: RawSegment):
        """Extract ignore mask entries from a comment segment."""
        # Also trim any whitespace afterward
        comment_content = comment.raw_trimmed().strip()
        if comment_content.startswith("noqa"):
            # This is an ignore identifier
            comment_remainder = comment_content[4:]
            if comment_remainder:
                if not comment_remainder.startswith(":"):
                    return SQLParseError(
                        "Malformed 'noqa' section. Expected 'noqa: <rule>[,...]",
                        segment=comment,
                    )
                comment_remainder = comment_remainder[1:]
                rules = [r.strip() for r in comment_remainder.split(",")]
                return (comment.pos_marker.line_no, tuple(rules))
            else:
                return (comment.pos_marker.line_no, None)
        return None

<<<<<<< HEAD
    @staticmethod
    def _warn_unfixable(code: str):
        linter_logger.warning(
            f"One fix for {code} not applied, it would re-cause the same error."
        )

    def lint_fix(
        self, tree: BaseSegment, config: Optional[FluffConfig] = None, fix: bool = False
    ) -> Tuple[BaseSegment, List[SQLLintError]]:
        """Lint and optionally fix a tree object."""
=======
    def lint(
        self, parsed: BaseSegment, config: Optional[FluffConfig] = None
    ) -> List[SQLLintError]:
        """Lint a parsed file object."""
        config = config or self.config
        linting_errors = []
        for crawler in self.get_ruleset(config=config):
            lerrs, _, _, _ = crawler.crawl(parsed, dialect=config.get("dialect_obj"))
            linting_errors += lerrs

        # Filter out any linting errors in templated sections if relevant.
        if config.get("ignore_templated_areas", default=True):
            linting_errors = list(
                filter(
                    lambda e: getattr(e.segment.pos_marker, "is_literal", True),
                    linting_errors,
                )
            )

        return linting_errors

    def fix(self, parsed: BaseSegment, config: Optional[FluffConfig] = None):
        """Fix a parsed file object."""
        # Set up our config
>>>>>>> 93f374a3
        config = config or self.config
        all_linting_errors = []
        last_fixes = None
        previous_versions = {tree.raw}

        loop_limit = config.get("runaway_limit")

        for loop in range(loop_limit):
            changed = False
            for crawler in self.get_ruleset(config=config):
                linting_errors, _, fixes, _ = crawler.crawl(
                    tree, dialect=config.get("dialect_obj")
                )
                all_linting_errors += linting_errors

                if fix and fixes:
                    linter_logger.info(f"Applying Fixes: {fixes}")
                    if fixes == last_fixes:
                        self._warn_unfixable(crawler.code)
                    else:
                        last_fixes = fixes
                        new_tree, _ = tree.apply_fixes(fixes)
                        if new_tree.raw not in previous_versions:
                            # We've not seen this version of the file so far. Continue.
                            tree = new_tree
                            previous_versions.add(tree.raw)
                            changed = True
                            continue
                        else:
                            self._warn_unfixable(crawler.code)

            if loop == 0:
                # Keep track of initial errors for reporting.
                initial_linting_errors = all_linting_errors.copy()

            if not fix:
                # If we just want to lint then we only need one pass
                break

            if fix and not changed:
                # We did not change the file. Either the file is clean (no fixes), or
                # any fixes which are present will take us back to a previous state.
                linter_logger.info(
                    f"Fix loop complete. Stability achieved after {loop}/{loop_limit} loops."
                )
                break
        if loop + 1 == loop_limit:
            linter_logger.warning(f"Loop limit on fixes reached [{loop_limit}].")

        source_only_linting_errors = self.remove_templated_errors(
            initial_linting_errors
        )

        return tree, source_only_linting_errors

    def remove_templated_errors(
        self, initial_linting_errors: List[SQLLintError]
    ) -> List[SQLLintError]:
        """Filter a list of lint errors, removing those which only occur in templated slices."""
        # TODO
        return initial_linting_errors

    def fix(
        self, tree: BaseSegment, config: Optional[FluffConfig] = None
    ) -> Tuple[BaseSegment, List[SQLLintError]]:
        """Return the fixed tree and violations from lintfix when we're fixing."""
        fixed_tree, violations = self.lint_fix(tree, config, fix=True)
        return fixed_tree, violations

    def lint(
        self, tree: BaseSegment, config: Optional[FluffConfig] = None
    ) -> List[SQLLintError]:
        """Return just the violations from lintfix when we're only linting."""
        _, violations = self.lint_fix(tree, config, fix=False)
        return violations

    def lint_string(
        self,
        in_str: str = "",
        fname: str = "<string input>",
        fix: bool = False,
        config: Optional[FluffConfig] = None,
    ) -> LintedFile:
        """Lint a string.

        Returns:
            :obj:`LintedFile`: an object representing that linted file.

        """
        # Sort out config, defaulting to the built in config if no override
        config = config or self.config

        # Using the new parser, read the file object.
        parsed = self.parse_string(in_str=in_str, fname=fname, config=config)
        time_dict = parsed.time_dict
        vs = parsed.violations
        tree = parsed.tree

        # Look for comment segments which might indicate lines to ignore.
        ignore_buff = []
        if tree:
            for comment in tree.recursive_crawl("comment"):
                if comment.name == "inline_comment":
                    ignore_entry = self.extract_ignore_from_comment(comment)
                    if isinstance(ignore_entry, SQLParseError):
                        vs.append(ignore_entry)
                    elif ignore_entry:
                        ignore_buff.append(ignore_entry)
            if ignore_buff:
                linter_logger.info("Parsed noqa directives from file: %r", ignore_buff)

        if tree:
            t0 = time.monotonic()
            linter_logger.info("LINTING (%s)", fname)

            if fix:
                tree, initial_linting_errors = self.fix(tree, config=config)
            else:
                initial_linting_errors = self.lint(tree, config=config)

            # Update the timing dict
            t1 = time.monotonic()
            time_dict["linting"] = t1 - t0

            # We're only going to return the *initial* errors, rather
            # than any generated during the fixing cycle.
            vs += initial_linting_errors

        # We process the ignore config here if appropriate
        if config:
            for violation in vs:
                violation.ignore_if_in(config.get("ignore"))

        linted_file = LintedFile(
            fname,
            vs,
            time_dict,
            tree,
            ignore_mask=ignore_buff,
            templated_file=parsed.templated_file,
        )

        # This is the main command line output from linting.
        if self.formatter:
            self.formatter.dispatch_file_violations(
                fname, linted_file, only_fixable=fix
            )

        # Safety flag for unset dialects
        if config.get("dialect") == "ansi" and linted_file.get_violations(
            fixable=True if fix else None, types=SQLParseError
        ):
            if self.formatter:
                self.formatter.dispatch_dialect_warning()

        return linted_file

    def paths_from_path(
        self,
        path: str,
        ignore_file_name: str = ".sqlfluffignore",
        ignore_non_existent_files: bool = False,
        ignore_files: bool = True,
        working_path: str = os.getcwd(),
    ) -> List[str]:
        """Return a set of sql file paths from a potentially more ambiguous path string.

        Here we also deal with the .sqlfluffignore file if present.

        When a path to a file to be linted is explicitly passed
        we look for ignore files in all directories that are parents of the file,
        up to the current directory.

        If the current directory is not a parent of the file we only
        look for an ignore file in the direct parent of the file.

        """
        if not os.path.exists(path):
            if ignore_non_existent_files:
                return []
            else:
                raise IOError("Specified path does not exist")

        # Files referred to exactly are also ignored if
        # matched, but we warn the users when that happens
        is_exact_file = not os.path.isdir(path)

        if is_exact_file:
            # When the exact file to lint is passed, we
            # fill path_walk with an input that follows
            # the structure of `os.walk`:
            #   (root, directories, files)
            dirpath = os.path.dirname(path)
            files = [os.path.basename(path)]
            ignore_file_paths = ConfigLoader.find_ignore_config_files(
                path=path, working_path=working_path, ignore_file_name=ignore_file_name
            )
            # Add paths that could contain "ignore files"
            # to the path_walk list
            path_walk_ignore_file = [
                (
                    os.path.dirname(ignore_file_path),
                    None,
                    # Only one possible file, since we only
                    # have one "ignore file name"
                    [os.path.basename(ignore_file_path)],
                )
                for ignore_file_path in ignore_file_paths
            ]
            path_walk: Union[
                Iterator[Tuple[str, List[str], List[str]]],
                List[Tuple[str, None, List[str]]],
            ] = [(dirpath, None, files)] + path_walk_ignore_file
        else:
            path_walk = os.walk(path)

        # If it's a directory then expand the path!
        buffer = []
        ignore_set = set()
        for dirpath, _, filenames in path_walk:
            for fname in filenames:
                fpath = os.path.join(dirpath, fname)
                # Handle potential .sqlfluffignore files
                if ignore_files and fname == ignore_file_name:
                    with open(fpath, "r") as fh:
                        spec = pathspec.PathSpec.from_lines("gitwildmatch", fh)
                    matches = spec.match_tree(dirpath)
                    for m in matches:
                        ignore_path = os.path.join(dirpath, m)
                        ignore_set.add(os.path.abspath(ignore_path))
                    # We don't need to process the ignore file any futher
                    continue

                # We won't purge files *here* because there's an edge case
                # that the ignore file is processed after the sql file.

                # Scan for remaining files
                for ext in self.sql_exts:
                    # is it a sql file?
                    if fname.endswith(ext):
                        buffer.append(fpath)

        if not ignore_files:
            return sorted(buffer)

        # Check the buffer for ignore items and normalise the rest.
        filtered_buffer = []

        for fpath in buffer:
            if os.path.abspath(fpath) not in ignore_set:
                filtered_buffer.append(os.path.normpath(fpath))
            elif is_exact_file:
                linter_logger.warning(
                    "Exact file path %s was given but "
                    "it was ignored by a %s pattern, "
                    "re-run with `--disregard-sqlfluffignores` to "
                    "skip %s"
                    % (
                        path,
                        ignore_file_name,
                        ignore_file_name,
                    )
                )

        # Return
        return sorted(filtered_buffer)

    def lint_string_wrapped(
        self, string: str, fname: str = "<string input>", fix: bool = False
    ) -> LintingResult:
        """Lint strings directly."""
        result = LintingResult()
        linted_path = LintedPath(fname)
        linted_path.add(self.lint_string(string, fname=fname, fix=fix))
        result.add(linted_path)
        return result

    def lint_path(
        self,
        path: str,
        fix: bool = False,
        ignore_non_existent_files: bool = False,
        ignore_files: bool = True,
    ) -> LintedPath:
        """Lint a path."""
        linted_path = LintedPath(path)
        if self.formatter:
            self.formatter.dispatch_path(path)
        for fname in self.paths_from_path(
            path,
            ignore_non_existent_files=ignore_non_existent_files,
            ignore_files=ignore_files,
        ):
            config = self.config.make_child_from_path(fname)
            # Handle unicode issues gracefully
            with open(
                fname, "r", encoding="utf8", errors="backslashreplace"
            ) as target_file:
                try:
                    linted_path.add(
                        self.lint_string(
                            target_file.read(), fname=fname, fix=fix, config=config
                        )
                    )
                except IOError as e:  # IOErrors caught in commands.py, so still raise it
                    raise (e)
                except Exception:
                    linter_logger.warning(
                        f"""Unable to lint {fname} due to an internal error. \
Please report this as an issue with your query's contents and stacktrace below!
To hide this warning, add the failing file to .sqlfluffignore
{traceback.format_exc()}""",
                    )
        return linted_path

    def lint_paths(
        self,
        paths: Tuple[str, ...],
        fix: bool = False,
        ignore_non_existent_files: bool = False,
        ignore_files: bool = True,
    ) -> LintingResult:
        """Lint an iterable of paths."""
        # If no paths specified - assume local
        if len(paths) == 0:
            paths = (os.getcwd(),)
        # Set up the result to hold what we get back
        result = LintingResult()
        for path in paths:
            # Iterate through files recursively in the specified directory (if it's a directory)
            # or read the file directly if it's not
            result.add(
                self.lint_path(
                    path,
                    fix=fix,
                    ignore_non_existent_files=ignore_non_existent_files,
                    ignore_files=ignore_files,
                )
            )
        return result

    def parse_path(
        self, path: str, recurse: bool = True
    ) -> Generator[ParsedString, None, None]:
        """Parse a path of sql files.

        NB: This a generator which will yield the result of each file
        within the path iteratively.
        """
        for fname in self.paths_from_path(path):
            if self.formatter:
                self.formatter.dispatch_path(path)
            config = self.config.make_child_from_path(fname)
            # Handle unicode issues gracefully
            with open(
                fname, "r", encoding="utf8", errors="backslashreplace"
            ) as target_file:
                yield self.parse_string(
                    target_file.read(), fname=fname, recurse=recurse, config=config
                )<|MERGE_RESOLUTION|>--- conflicted
+++ resolved
@@ -923,7 +923,6 @@
                 return (comment.pos_marker.line_no, None)
         return None
 
-<<<<<<< HEAD
     @staticmethod
     def _warn_unfixable(code: str):
         linter_logger.warning(
@@ -934,32 +933,6 @@
         self, tree: BaseSegment, config: Optional[FluffConfig] = None, fix: bool = False
     ) -> Tuple[BaseSegment, List[SQLLintError]]:
         """Lint and optionally fix a tree object."""
-=======
-    def lint(
-        self, parsed: BaseSegment, config: Optional[FluffConfig] = None
-    ) -> List[SQLLintError]:
-        """Lint a parsed file object."""
-        config = config or self.config
-        linting_errors = []
-        for crawler in self.get_ruleset(config=config):
-            lerrs, _, _, _ = crawler.crawl(parsed, dialect=config.get("dialect_obj"))
-            linting_errors += lerrs
-
-        # Filter out any linting errors in templated sections if relevant.
-        if config.get("ignore_templated_areas", default=True):
-            linting_errors = list(
-                filter(
-                    lambda e: getattr(e.segment.pos_marker, "is_literal", True),
-                    linting_errors,
-                )
-            )
-
-        return linting_errors
-
-    def fix(self, parsed: BaseSegment, config: Optional[FluffConfig] = None):
-        """Fix a parsed file object."""
-        # Set up our config
->>>>>>> 93f374a3
         config = config or self.config
         all_linting_errors = []
         last_fixes = None
@@ -1009,18 +982,25 @@
         if loop + 1 == loop_limit:
             linter_logger.warning(f"Loop limit on fixes reached [{loop_limit}].")
 
-        source_only_linting_errors = self.remove_templated_errors(
-            initial_linting_errors
-        )
+        if config.get("ignore_templated_areas", default=True):
+            source_only_linting_errors = self.remove_templated_errors(
+                initial_linting_errors
+            )
 
         return tree, source_only_linting_errors
 
     def remove_templated_errors(
-        self, initial_linting_errors: List[SQLLintError]
+        self, linting_errors: List[SQLLintError]
     ) -> List[SQLLintError]:
         """Filter a list of lint errors, removing those which only occur in templated slices."""
-        # TODO
-        return initial_linting_errors
+        # Filter out any linting errors in templated sections if relevant.
+        linting_errors = list(
+            filter(
+                lambda e: getattr(e.segment.pos_marker, "is_literal", True),
+                linting_errors,
+            )
+        )
+        return linting_errors
 
     def fix(
         self, tree: BaseSegment, config: Optional[FluffConfig] = None
