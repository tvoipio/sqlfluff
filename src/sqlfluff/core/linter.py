"""Defines the linter class."""

import os
import time
from collections import namedtuple
import logging

from benchit import BenchIt
import pathspec

from .errors import SQLLexError, SQLParseError
from .parser import Lexer, Parser
from .rules import get_ruleset
from .config import FluffConfig

from .parser.markers import EnrichedFilePositionMarker


# Instantiate the linter logger
linter_logger = logging.getLogger("sqlfluff.linter")


class LintedFile(
    namedtuple(
        "ProtoFile",
        ["path", "violations", "time_dict", "tree", "ignore_mask", "templated_file"],
    )
):
    """A class to store the idea of a linted file."""

    __slots__ = ()

    def check_tuples(self):
        """Make a list of check_tuples.

        This assumes that all the violations found are
        linting violations (and therefore implement `check_tuple()`).
        If they don't then this function raises that error.
        """
        vs = []
        for v in self.get_violations():
            if hasattr(v, "check_tuple"):
                vs.append(v.check_tuple())
            else:
                raise v
        return vs

    def get_violations(self, rules=None, types=None, filter_ignore=True, fixable=None):
        """Get a list of violations, respecting filters and ignore options.

        Optionally now with filters.
        """
        violations = self.violations
        # Filter types
        if types:
            try:
                types = tuple(types)
            except TypeError:
                types = (types,)
            violations = [v for v in violations if isinstance(v, types)]
        # Filter rules
        if rules:
            if isinstance(rules, str):
                rules = (rules,)
            else:
                rules = tuple(rules)
            violations = [v for v in violations if v.rule_code() in rules]
        # Filter fixable
        if fixable is not None:
            # Assume that fixable is true or false if not None
            violations = [v for v in violations if v.fixable is fixable]
        # Filter ignorable violations
        if filter_ignore:
            violations = [v for v in violations if not v.ignore]
            # Ignore any rules in the ignore mask
            if self.ignore_mask:
                for line_no, rules in self.ignore_mask:
                    violations = [
                        v
                        for v in violations
                        if not (
                            v.line_no() == line_no
                            and (rules is None or v.rule_code() in rules)
                        )
                    ]
        return violations

    def num_violations(self, **kwargs):
        """Count the number of violations.

        Optionally now with filters.
        """
        violations = self.get_violations(**kwargs)
        return len(violations)

    def is_clean(self):
        """Return True if there are no ignorable violations."""
        return not any(self.get_violations(filter_ignore=True))

    def fix_string(self):
        """Obtain the changes to a path as a string.

        We use the source mapping features of TemplatedFile
        to generate a list of "patches" which cover the non
        templated parts of the file and refer back to the locations
        in the original file.

        NB: This is MUCH FASTER than the original approach
        using difflib in pre 0.4.0.
        """
        bencher = BenchIt()
        bencher("fix_string: start")

        linter_logger.debug("Original Tree: %r", self.templated_file.templated_str)
        linter_logger.debug("Fixed Tree: %r", self.tree.raw)

        # The sliced file is contigious in the TEMPLATED space.
        # NB: It has gaps and repeats in the source space.
        # It's also not the FIXED file either.
        linter_logger.debug("### Templated File.")
        for idx, file_slice in enumerate(self.templated_file.sliced_file):
            linter_logger.debug("    File slice: %s %r", idx, file_slice)

        original_source = self.templated_file.source_str

        # Make sure no patches overlap and divide up the source file into slices.
        # Any Template tags in the source file should be "untouchable".
        untouchable_slices = self.templated_file.untouchable_slices()

        linter_logger.debug("Untouchables: %s", untouchable_slices)

        # Generate the fix regions.
        def iter_patches(seg):
            """Iterate through the segments generating fix patches.

            The patches are generated in TEMPLATED space. This is important
            so that we defer dealing with any loops until later. At this stage
            everything *should* happen in templated order.

            Occasionally we have an insertion around a placeholder, so we also
            return a hint to deal with that.
            """
            # Does it match? If so we can ignore it.
            matches = (
                seg.raw
                == self.templated_file.templated_str[seg.pos_marker.templated_slice]
            )
            if matches:
                return

            # If we're here, the segment doesn't match the original.

            # If it's all literal, then we don't need to recurse.
            if seg.pos_marker.is_literal:
                # Yield the position in the source file and the patch
                patch = (seg.pos_marker.templated_slice, seg.raw, 0)
                linter_logger.debug("Yeilding literal patch: %r", patch)
                yield patch
            else:
                # This segment isn't a literal, but has changed, we need to go deeper.

                # Iterate through the child segments
                templated_idx = seg.pos_marker.templated_slice.start
                insert_buff = ""
                post_placeholder = 0
                for seg_idx, segment in enumerate(seg.segments):
                    # Keep track of whether we passed any placeholders so we sit in the right place relative to them.
                    if segment.is_meta and segment.is_type("placeholder"):
                        post_placeholder += 1

                    # First check for insertions.
                    # We know it is new if the position marker is NOT ENRICHED.
                    if not isinstance(segment.pos_marker, EnrichedFilePositionMarker):
                        # Add it to the insertion buffer if it has length:
                        if segment.raw:
                            insert_buff += segment.raw
                            linter_logger.debug(
                                "Appending insertion buffer. %r @idx: %s",
                                insert_buff,
                                templated_idx,
                            )
                        continue

                    # If we get here, then we know it's an original.
                    # Check for deletions at the before this segment (vs the TEMPLATED).
                    start_diff = (
                        segment.pos_marker.templated_slice.start - templated_idx
                    )

                    # Check to see whether there's a discontinuity before the current segment
                    if start_diff > 0 or insert_buff:
                        # If we have an insert buffer, then it's an edit, otherwise a deletion.
                        patch = (
                            slice(
                                segment.pos_marker.templated_slice.start - start_diff,
                                segment.pos_marker.templated_slice.start,
                            ),
                            insert_buff,
                            post_placeholder,
                        )
                        insert_buff = ""
                        post_placeholder = 0
                        linter_logger.debug(
                            "Yielding at mid deletion (or insertion) point: %r",
                            patch,
                        )
                        yield patch

                    # Now we deal with any changes *within* the segment itself.
                    yield from iter_patches(segment)

                    # Once we've dealt with any patches from the segment, update
                    # our position markers.
                    templated_idx = segment.pos_marker.templated_slice.stop

                # After the loop, we check whether there's a trailing deletion
                # or insert. Also valid if we still have an insertion buffer here.
                end_diff = seg.pos_marker.templated_slice.stop - templated_idx
                if end_diff or insert_buff:
                    patch = (
                        slice(
                            seg.pos_marker.templated_slice.stop - end_diff,
                            seg.pos_marker.templated_slice.stop,
                        ),
                        insert_buff,
                        0,
                    )
                    linter_logger.debug(
                        "Yielding at end deletion (or insertion) point: %r",
                        patch,
                    )
                    yield patch

        # Patches, sorted by start
        patches = sorted(list(iter_patches(self.tree)), key=lambda x: x[0].start)
        linter_logger.debug("Templated-space patches: %s", patches)

        # We now convert enrich the patches into source space
        patches = [
            (
                self.templated_file.templated_slice_to_source_slice(
                    patch[0],
                    # post_placeholder_hint=patch[2],
                ),
                patch[1],
            )
            for patch in patches
        ]
        linter_logger.debug("Fresh source-space patches: %s", patches)

        # Dedupe on source space
        patches = [
            patch for idx, patch in enumerate(patches) if patch not in patches[:idx]
        ]
        linter_logger.debug("Deduped source-space patches: %s", patches)

        # We now slice up the file using the patches and any untouchables.
        # This gives us regions to apply changes to.
        slice_buff = []
        source_idx = 0
        for patch in patches:
            # Are there untouchables at or before the start of this patch?
            while (
                untouchable_slices and untouchable_slices[0][0].start < patch[0].start
            ):
                next_untouchable_slice = untouchable_slices.pop(0)[0]
                # Add a pre-slice before the next untouchable if needed.
                if next_untouchable_slice.start > source_idx:
                    slice_buff.append(slice(source_idx, next_untouchable_slice.start))
                # Add the untouchable.
                slice_buff.append(next_untouchable_slice)
                source_idx = next_untouchable_slice.stop

            # Is there a gap between current position and this patch?
            if patch[0].start > source_idx:
                # Add a slice up to this patch.
                slice_buff.append(slice(source_idx, patch[0].start))

            # Is this patch covering an area we've already covered?
            if patch[0].start < source_idx:
                linter_logger.info(
                    "Skipping overlapping patch at Index %s, Patch: %s, Patches: %s",
                    source_idx,
                    patch,
                    patches,
                )
                # Ignore the patch for now...
                continue

            # Add this patch.
            slice_buff.append(patch[0])
            source_idx = patch[0].stop
        # Add a tail slice.
        if source_idx < len(self.templated_file.source_str):
            slice_buff.append(slice(source_idx, len(self.templated_file.source_str)))

        linter_logger.debug("Final slice buffer: %s", slice_buff)

        # Iterate through the patches, building up the new string.
        str_buff = ""
        for source_slice in slice_buff:
            # Is it one in the patch buffer:
            for patch in patches:
                if patch[0] == source_slice:
                    # Use the patched version
                    linter_logger.debug(
                        "Appending Patch:    %s %r > %r",
                        patch[0],
                        self.templated_file.source_str[patch[0]],
                        patch[1],
                    )
                    str_buff += patch[1]
                    break
            else:
                # Use the raw string
                linter_logger.debug(
                    "Appending Raw:      %s %r",
                    source_slice,
                    self.templated_file.source_str[source_slice],
                )
                str_buff += self.templated_file.source_str[source_slice]

        bencher("fix_string: Fixing loop done")
        # The success metric here is whether anything ACTUALLY changed.
        return str_buff, str_buff != original_source

    def persist_tree(self, suffix=""):
        """Persist changes to the given path."""
        write_buff, success = self.fix_string()

        if success:
            fname = self.path
            # If there is a suffix specified, then use it.s
            if suffix:
                root, ext = os.path.splitext(fname)
                fname = root + suffix + ext
            # Actually write the file.
            with open(fname, "w") as f:
                f.write(write_buff)
        return success


class LintedPath:
    """A class to store the idea of a collection of linted files at a single start path."""

    def __init__(self, path):
        self.files = []
        self.path = path

    def add(self, file):
        """Add a file to this path."""
        self.files.append(file)

    def check_tuples(self, by_path=False):
        """Compress all the tuples into one list.

        NB: This is a little crude, as you can't tell which
        file the violations are from. Good for testing though.
        For more control set the `by_path` argument to true.
        """
        if by_path:
            return {file.path: file.check_tuples() for file in self.files}
        else:
            tuple_buffer = []
            for file in self.files:
                tuple_buffer += file.check_tuples()
            return tuple_buffer

    def num_violations(self, **kwargs):
        """Count the number of violations in the path."""
        return sum(file.num_violations(**kwargs) for file in self.files)

    def get_violations(self, **kwargs):
        """Return a list of violations in the path."""
        buff = []
        for file in self.files:
            buff += file.get_violations(**kwargs)
        return buff

    def violation_dict(self, **kwargs):
        """Return a dict of violations by file path."""
        return {file.path: file.get_violations(**kwargs) for file in self.files}

    def stats(self):
        """Return a dict containing linting stats about this path."""
        return dict(
            files=len(self.files),
            clean=sum(file.is_clean() for file in self.files),
            unclean=sum(not file.is_clean() for file in self.files),
            violations=sum(file.num_violations() for file in self.files),
        )

    def persist_changes(self, formatter=None, fixed_file_suffix="", **kwargs):
        """Persist changes to files in the given path.

        This also logs the output as we go using the formatter if present.
        """
        # Run all the fixes for all the files and return a dict
        buffer = {}
        for file in self.files:
            if file.num_violations(fixable=True, **kwargs) > 0:
                buffer[file.path] = file.persist_tree(suffix=fixed_file_suffix)
                result = buffer[file.path]
            else:
                buffer[file.path] = True
                result = "SKIP"

            if formatter:
                formatter.dispatch_persist_filename(filename=file.path, result=result)
        return buffer


class LintingResult:
    """A class to represent the result of a linting operation.

    Notably this might be a collection of paths, all with multiple
    potential files within them.
    """

    def __init__(self):
        self.paths = []

    @staticmethod
    def sum_dicts(d1, d2):
        """Take the keys of two dictionaries and add them."""
        keys = set(d1.keys()) | set(d2.keys())
        return {key: d1.get(key, 0) + d2.get(key, 0) for key in keys}

    @staticmethod
    def combine_dicts(*d):
        """Take any set of dictionaries and combine them."""
        dict_buffer = {}
        for dct in d:
            dict_buffer.update(dct)
        return dict_buffer

    def add(self, path):
        """Add a new `LintedPath` to this result."""
        self.paths.append(path)

    def check_tuples(self, by_path=False):
        """Fetch all check_tuples from all contained `LintedPath` objects.

        Args:
            by_path (:obj:`bool`, optional): When False, all the check_tuples
                are aggregated into one flat list. When True, we return a `dict`
                of paths, each with it's own list of check_tuples. Defaults to False.

        """
        if by_path:
            buff = {}
            for path in self.paths:
                buff.update(path.check_tuples(by_path=by_path))
            return buff
        else:
            tuple_buffer = []
            for path in self.paths:
                tuple_buffer += path.check_tuples()
            return tuple_buffer

    def num_violations(self, **kwargs):
        """Count the number of violations in the result."""
        return sum(path.num_violations(**kwargs) for path in self.paths)

    def get_violations(self, **kwargs):
        """Return a list of violations in the result."""
        buff = []
        for path in self.paths:
            buff += path.get_violations(**kwargs)
        return buff

    def violation_dict(self, **kwargs):
        """Return a dict of paths and violations."""
        return self.combine_dicts(path.violation_dict(**kwargs) for path in self.paths)

    def stats(self):
        """Return a stats dictionary of this result."""
        all_stats = dict(files=0, clean=0, unclean=0, violations=0)
        for path in self.paths:
            all_stats = self.sum_dicts(path.stats(), all_stats)
        if all_stats["files"] > 0:
            all_stats["avg per file"] = (
                all_stats["violations"] * 1.0 / all_stats["files"]
            )
            all_stats["unclean rate"] = all_stats["unclean"] * 1.0 / all_stats["files"]
        else:
            all_stats["avg per file"] = 0
            all_stats["unclean rate"] = 0
        all_stats["clean files"] = all_stats["clean"]
        all_stats["unclean files"] = all_stats["unclean"]
        all_stats["exit code"] = 65 if all_stats["violations"] > 0 else 0
        all_stats["status"] = "FAIL" if all_stats["violations"] > 0 else "PASS"
        return all_stats

    def as_records(self):
        """Return the result as a list of dictionaries.

        Each record contains a key specifying the filepath, and a list of violations. This
        method is useful for serialization as all objects will be builtin python types
        (ints, strs).
        """
        return [
            {
                "filepath": path,
                "violations": sorted(
                    # Sort violations by line and then position
                    [v.get_info_dict() for v in violations],
                    # The tuple allows sorting by line number, then position, then code
                    key=lambda v: (v["line_no"], v["line_pos"], v["code"]),
                ),
            }
            for lintedpath in self.paths
            for path, violations in lintedpath.violation_dict().items()
            if violations
        ]

    def persist_changes(self, formatter=None, **kwargs):
        """Run all the fixes for all the files and return a dict."""
        return self.combine_dicts(
            *[
                path.persist_changes(formatter=formatter, **kwargs)
                for path in self.paths
            ]
        )

    @property
    def tree(self):
        """A convenience method for when there is only one file and we want the tree."""
        if len(self.paths) > 1:
            raise ValueError(
                ".tree() cannot be called when a LintingResult contains more than one path."
            )
        if len(self.paths[0].files) > 1:
            raise ValueError(
                ".tree() cannot be called when a LintingResult contains more than one file."
            )
        return self.paths[0].files[0].tree


class Linter:
    """The interface class to interact with the linter."""

    def __init__(
        self,
        sql_exts=(".sql",),
        config=None,
        formatter=None,
        dialect=None,
        rules=None,
        user_rules=None,
    ):
        self.sql_exts = sql_exts
        # Store the config object
        self.config = FluffConfig.from_kwargs(
            config=config, dialect=dialect, rules=rules
        )
        # Get the dialect and templater
        self.dialect = self.config.get("dialect_obj")
        self.templater = self.config.get("templater_obj")
        # Store the formatter for output
        self.formatter = formatter
        # Store references to user rule classes
        self.user_rules = user_rules or []

    def get_ruleset(self, config=None):
        """Get hold of a set of rules."""
        rs = get_ruleset()
        # Register any user rules
        for rule in self.user_rules:
            rs.register(rule)
        cfg = config or self.config
        return rs.get_rulelist(config=cfg)

    def rule_tuples(self):
        """A simple pass through to access the rule tuples of the rule set."""
        rs = self.get_ruleset()
        return [(rule.code, rule.description) for rule in rs]

    def parse_string(self, in_str, fname=None, recurse=True, config=None):
        """Parse a string.

        Returns:
            `tuple` of (`parsed`, `violations`, `time_dict`, `templated_file`).
                `parsed` is a segment structure representing the parsed file. If
                    parsing fails due to an inrecoverable violation then we will
                    return None.
                `violations` is a :obj:`list` of violations so far, which will either be
                    templating, lexing or parsing violations at this stage.
                `time_dict` is a :obj:`dict` containing timings for how long each step
                    took in the process.
                `templated_file` is a :obj:`TemplatedFile` containing the details
                    of the templated file.

        """
        violations = []
        t0 = time.monotonic()
        bencher = BenchIt()  # starts the timer
        if fname:
            short_fname = fname.replace("\\", "/").split("/")[-1]
        else:
            # this handles the potential case of a null fname
            short_fname = fname
        bencher("Staring parse_string for {0!r}".format(short_fname))

        # Dispatch the output for the parse header (including the config diff)
        if self.formatter:
            self.formatter.dispatch_parse_header(fname, self.config, config)

        linter_logger.info("TEMPLATING RAW [%s] (%s)", self.templater.name, fname)
        templated_file, templater_violations = self.templater.process(
            in_str, fname=fname, config=config or self.config
        )
        violations += templater_violations
        # Detect the case of a catastrophic templater fail. In this case
        # we don't continue. We'll just bow out now.
        if not templated_file:
            tokens = None

        t1 = time.monotonic()
        bencher("Templating {0!r}".format(short_fname))

        if templated_file:
            linter_logger.info("LEXING RAW (%s)", fname)
            # Get the lexer
            lexer = Lexer(config=config or self.config)
            # Lex the file and log any problems
            try:
                tokens, lex_vs = lexer.lex(templated_file)
                # We might just get the violations as a list
                violations += lex_vs
            except SQLLexError as err:
                violations.append(err)
                tokens = None
        else:
            tokens = None

        if tokens:
            linter_logger.info("Lexed tokens: %s", [seg.raw for seg in tokens])

        t2 = time.monotonic()
        bencher("Lexing {0!r}".format(short_fname))
        linter_logger.info("PARSING (%s)", fname)
        parser = Parser(config=config or self.config)
        # Parse the file and log any problems
        if tokens:
            try:
                parsed = parser.parse(tokens, recurse=recurse)
            except SQLParseError as err:
                violations.append(err)
                parsed = None
            if parsed:
                linter_logger.info("\n###\n#\n# {0}\n#\n###".format("Parsed Tree:"))
                linter_logger.info("\n" + parsed.stringify())
                # We may succeed parsing, but still have unparsable segments. Extract them here.
                for unparsable in parsed.iter_unparsables():
                    # No exception has been raised explicitly, but we still create one here
                    # so that we can use the common interface
                    violations.append(
                        SQLParseError(
                            "Found unparsable section: {0!r}".format(
                                unparsable.raw
                                if len(unparsable.raw) < 40
                                else unparsable.raw[:40] + "..."
                            ),
                            segment=unparsable,
                        )
                    )
                    linter_logger.info("Found unparsable segment...")
                    linter_logger.info(unparsable.stringify())
        else:
            parsed = None

        t3 = time.monotonic()
        time_dict = {"templating": t1 - t0, "lexing": t2 - t1, "parsing": t3 - t2}
        bencher("Finish parsing {0!r}".format(short_fname))
        return parsed, violations, time_dict, templated_file

    @staticmethod
    def extract_ignore_from_comment(comment):
        """Extract ignore mask entries from a comment segment."""
        # Also trim any whitespace afterward
        comment_content = comment.raw_trimmed().strip()
        if comment_content.startswith("noqa"):
            # This is an ignore identifier
            comment_remainder = comment_content[4:]
            if comment_remainder:
                if not comment_remainder.startswith(":"):
                    return SQLParseError(
                        "Malformed 'noqa' section. Expected 'noqa: <rule>[,...]",
                        segment=comment,
                    )
                comment_remainder = comment_remainder[1:]
                rules = [r.strip() for r in comment_remainder.split(",")]
                return (comment.pos_marker.line_no, tuple(rules))
            else:
                return (comment.pos_marker.line_no, None)
        return None

<<<<<<< HEAD
    def lint_string(self, in_str, fname="<string input>", fix=False, config=None):
=======
    def lint(self, parsed, config=None):
        """Lint a parsed file object."""
        config = config or self.config
        linting_errors = []
        for crawler in self.get_ruleset(config=config):
            lerrs, _, _, _ = crawler.crawl(parsed, dialect=config.get("dialect_obj"))
            linting_errors += lerrs
        return linting_errors

    def fix(self, parsed, config=None):
        """Fix a parsed file object."""
        # Set up our config
        config = config or self.config
        # If we're in fix mode, then we need to progressively call and reconstruct
        working = parsed
        # Keep a set of previous versions to catch infinite loops.
        previous_versions = {working.raw}
        # A placeholder for the fixes we had on the previous loop
        last_fixes = None
        # How many loops have we had
        fix_loop_idx = 0
        # How many loops are we allowed
        loop_limit = config.get("runaway_limit")
        # Enter into the main fix loop. Some fixes may introduce other
        # problems and so we loop around this until we reach stability
        # or we reach the limit.
        while fix_loop_idx < loop_limit:
            fix_loop_idx += 1
            changed = False
            # Iterate through each rule.
            for crawler in self.get_ruleset(config=config):
                # fixes should be a dict {} with keys edit, delete, create
                # delete is just a list of segments to delete
                # edit and create are list of tuples. The first element is the
                # "anchor", the segment to look for either to edit or to insert BEFORE.
                # The second is the element to insert or create.
                lerrs, _, fixes, _ = crawler.crawl(
                    working, dialect=config.get("dialect_obj"), fix=True
                )
                # Are there fixes to apply?
                if fixes:
                    linter_logger.info("Applying Fixes: %s", fixes)
                    # Do some sanity checks on the fixes before applying.
                    if last_fixes and fixes == last_fixes:
                        linter_logger.warning(
                            "One fix for %s not applied, it would re-cause the same error.",
                            crawler.code,
                        )
                    else:
                        last_fixes = fixes
                        # Actually apply fixes.
                        new_working, _ = working.apply_fixes(fixes)
                        # Check for infinite loops
                        if new_working.raw not in previous_versions:
                            # We've not seen this version of the file so far. Continue.
                            working = new_working
                            previous_versions.add(working.raw)
                            changed = True
                            continue
                        # Applying these fixes took us back to a state which we've
                        # seen before. Abort.
                        linter_logger.warning(
                            "One fix for %s not applied, it would re-cause the same error.",
                            crawler.code,
                        )
            # We did not change the file. Either the file is clean (no fixes), or
            # any fixes which are present will take us back to a previous state.
            if not changed:
                linter_logger.info(
                    "Fix loop complete. Stability achieved after %s/%s loops.",
                    fix_loop_idx,
                    loop_limit,
                )
                break
        else:
            linter_logger.warning(
                "Loop limit on fixes reached [%s]. Some fixes may be overdone.",
                loop_limit,
            )
        return working

    def lint_string(self, s, fname="<string input>", fix=False, config=None):
>>>>>>> 7f1880ba
        """Lint a string.

        Returns:
            :obj:`LintedFile`: an object representing that linted file.

        """
        # Sort out config, defaulting to the built in config if no override
        config = config or self.config

        # Using the new parser, read the file object.
        parsed, vs, time_dict, templated_file = self.parse_string(
            in_str=in_str, fname=fname, config=config
        )

        # Look for comment segments which might indicate lines to ignore.
        ignore_buff = []
        if parsed:
            for comment in parsed.recursive_crawl("comment"):
                if comment.name == "inline_comment":
                    ignore_entry = self.extract_ignore_from_comment(comment)
                    if isinstance(ignore_entry, SQLParseError):
                        vs.append(ignore_entry)
                    elif ignore_entry:
                        ignore_buff.append(ignore_entry)
            if ignore_buff:
                linter_logger.info("Parsed noqa directives from file: %r", ignore_buff)

        if parsed:
            t0 = time.monotonic()
            linter_logger.info("LINTING (%s)", fname)
            # Get the initial violations
<<<<<<< HEAD
            linting_errors = []

            # If we're in fix mode, iteratively apply fixes until done, or we can't make
            # a move. We need a buffer to progressively call and reconstruct
            working = parsed
            # Keep a set of previous versions to catch infinite loops.
            previous_versions = {working.raw}
            linting_errors = []
            last_fixes = None
            fix_loop_idx = 0
            loop_limit = config.get("runaway_limit")
            while True:
                fix_loop_idx += 1
                if fix_loop_idx > loop_limit:
                    linter_logger.warning(
                        "Loop limit on fixes reached [%s]. Some fixes may be overdone.",
                        loop_limit,
                    )
                    break
                changed = False
                for crawler in self.get_ruleset(config=config):
                    # fixes should be a dict {} with keys edit, delete, create
                    # delete is just a list of segments to delete
                    # edit and create are list of tuples. The first element is the
                    # "anchor", the segment to look for either to edit or to insert BEFORE.
                    # The second is the element to insert or create.

                    lerrs, _, fixes, _ = crawler.crawl(
                        working, dialect=config.get("dialect_obj"), fix=fix
                    )
                    linting_errors += lerrs
                    if fix and fixes:
                        if last_fixes and fixes == last_fixes:
                            linter_logger.warning(
                                "One fix for %s not applied, it would re-cause the same error.",
                                crawler.code,
                            )
                        else:
                            last_fixes = fixes
                            linter_logger.debug(
                                "Applying Fixes [Loop %s]: %s", fix_loop_idx, fixes
                            )

                            new_working, fixes = working.apply_fixes(fixes)

                            linter_logger.debug(
                                "Remainder Fixes [Loop %s]: %s", fix_loop_idx, fixes
                            )

                            # Check for infinite loops
                            if new_working.raw not in previous_versions:
                                working = new_working
                                previous_versions.add(working.raw)
                                changed = True
                            else:
                                linter_logger.warning(
                                    "One fix for %s not applied, it would re-cause the same error.",
                                    crawler.code,
                                )
                # Store a copy of initial errors if we're on round 1.
                if fix_loop_idx == 1:
                    initial_linting_errors = linting_errors.copy()
                    # If we're not fixing, we only do round 1
                    if not fix:
                        parsed = working
                        break
                if not changed:
                    # The file is clean :)
                    break
                # Set things up to return the altered version
                parsed = working
=======
            linting_errors = self.lint(parsed, config=config)
            initial_linting_errors = linting_errors

            # If we're in fix mode, apply those fixes.
            # NB: We don't pass in the linting errors, because the fix function
            # regenerates them on each loop.
            if fix:
                parsed = self.fix(parsed, config=config)
>>>>>>> 7f1880ba

            # Update the timing dict
            t1 = time.monotonic()
            time_dict["linting"] = t1 - t0

            # We're only going to return the *initial* errors, rather
            # than any generated during the fixing cycle.
            vs += initial_linting_errors

        # We process the ignore config here if appropriate
        if config:
            for violation in vs:
                violation.ignore_if_in(config.get("ignore"))

        linted_file = LintedFile(
            fname,
            vs,
            time_dict,
            parsed,
            ignore_mask=ignore_buff,
            templated_file=templated_file,
        )

        # This is the main command line output from linting.
        if self.formatter:
            self.formatter.dispatch_file_violations(
                fname, linted_file, only_fixable=fix
            )

        # Safety flag for unset dialects
        if config.get("dialect") == "ansi" and linted_file.get_violations(
            fixable=True if fix else None, types=SQLParseError
        ):
            if self.formatter:
                self.formatter.dispatch_dialect_warning()

        return linted_file

    def paths_from_path(
        self, path, ignore_file_name=".sqlfluffignore", ignore_non_existent_files=False
    ):
        """Return a set of sql file paths from a potentially more ambigious path string.

        Here we also deal with the .sqlfluffignore file if present.

        """
        if not os.path.exists(path):
            if ignore_non_existent_files:
                return []
            else:
                raise IOError("Specified path does not exist")

        # Files referred to exactly are never ignored.
        if not os.path.isdir(path):
            return [path]

        # If it's a directory then expand the path!
        ignore_set = set()
        buffer = []
        for dirpath, _, filenames in os.walk(path):
            for fname in filenames:
                fpath = os.path.join(dirpath, fname)
                # Handle potential .sqlfluffignore files
                if fname == ignore_file_name:
                    with open(fpath, "r") as fh:
                        spec = pathspec.PathSpec.from_lines("gitwildmatch", fh)
                    matches = spec.match_tree(dirpath)
                    for m in matches:
                        ignore_path = os.path.join(dirpath, m)
                        ignore_set.add(ignore_path)
                    # We don't need to process the ignore file any futher
                    continue

                # We won't purge files *here* because there's an edge case
                # that the ignore file is processed after the sql file.

                # Scan for remaining files
                for ext in self.sql_exts:
                    # is it a sql file?
                    if fname.endswith(ext):
                        buffer.append(fpath)

        # Check the buffer for ignore items and normalise the rest.
        filtered_buffer = []
        for fpath in buffer:
            if fpath not in ignore_set:
                filtered_buffer.append(os.path.normpath(fpath))

        # Return
        return sorted(filtered_buffer)

    def lint_string_wrapped(self, string, fname="<string input>", fix=False):
        """Lint strings directly."""
        result = LintingResult()
        linted_path = LintedPath(fname)
        linted_path.add(self.lint_string(string, fname=fname, fix=fix))
        result.add(linted_path)
        return result

    def lint_path(self, path, fix=False, ignore_non_existent_files=False):
        """Lint a path."""
        linted_path = LintedPath(path)
        if self.formatter:
            self.formatter.dispatch_path(path)
        for fname in self.paths_from_path(
            path, ignore_non_existent_files=ignore_non_existent_files
        ):
            config = self.config.make_child_from_path(fname)
            # Handle unicode issues gracefully
            with open(
                fname, "r", encoding="utf8", errors="backslashreplace"
            ) as target_file:
                linted_path.add(
                    self.lint_string(
                        target_file.read(), fname=fname, fix=fix, config=config
                    )
                )
        return linted_path

    def lint_paths(self, paths, fix=False, ignore_non_existent_files=False):
        """Lint an iterable of paths."""
        # If no paths specified - assume local
        if len(paths) == 0:
            paths = (os.getcwd(),)
        # Set up the result to hold what we get back
        result = LintingResult()
        for path in paths:
            # Iterate through files recursively in the specified directory (if it's a directory)
            # or read the file directly if it's not
            result.add(
                self.lint_path(
                    path, fix=fix, ignore_non_existent_files=ignore_non_existent_files
                )
            )
        return result

    def parse_path(self, path, recurse=True):
        """Parse a path of sql files.

        NB: This a generator which will yield the result of each file
        within the path iteratively.
        """
        for fname in self.paths_from_path(path):
            if self.formatter:
                self.formatter.dispatch_path(path)
            config = self.config.make_child_from_path(fname)
            # Handle unicode issues gracefully
            with open(
                fname, "r", encoding="utf8", errors="backslashreplace"
            ) as target_file:
                yield (
                    *self.parse_string(
                        target_file.read(), fname=fname, recurse=recurse, config=config
                    ),
                    # Also yield the config
                    config,
                )<|MERGE_RESOLUTION|>--- conflicted
+++ resolved
@@ -696,9 +696,6 @@
                 return (comment.pos_marker.line_no, None)
         return None
 
-<<<<<<< HEAD
-    def lint_string(self, in_str, fname="<string input>", fix=False, config=None):
-=======
     def lint(self, parsed, config=None):
         """Lint a parsed file object."""
         config = config or self.config
@@ -780,8 +777,7 @@
             )
         return working
 
-    def lint_string(self, s, fname="<string input>", fix=False, config=None):
->>>>>>> 7f1880ba
+    def lint_string(self, in_str, fname="<string input>", fix=False, config=None):
         """Lint a string.
 
         Returns:
@@ -813,79 +809,6 @@
             t0 = time.monotonic()
             linter_logger.info("LINTING (%s)", fname)
             # Get the initial violations
-<<<<<<< HEAD
-            linting_errors = []
-
-            # If we're in fix mode, iteratively apply fixes until done, or we can't make
-            # a move. We need a buffer to progressively call and reconstruct
-            working = parsed
-            # Keep a set of previous versions to catch infinite loops.
-            previous_versions = {working.raw}
-            linting_errors = []
-            last_fixes = None
-            fix_loop_idx = 0
-            loop_limit = config.get("runaway_limit")
-            while True:
-                fix_loop_idx += 1
-                if fix_loop_idx > loop_limit:
-                    linter_logger.warning(
-                        "Loop limit on fixes reached [%s]. Some fixes may be overdone.",
-                        loop_limit,
-                    )
-                    break
-                changed = False
-                for crawler in self.get_ruleset(config=config):
-                    # fixes should be a dict {} with keys edit, delete, create
-                    # delete is just a list of segments to delete
-                    # edit and create are list of tuples. The first element is the
-                    # "anchor", the segment to look for either to edit or to insert BEFORE.
-                    # The second is the element to insert or create.
-
-                    lerrs, _, fixes, _ = crawler.crawl(
-                        working, dialect=config.get("dialect_obj"), fix=fix
-                    )
-                    linting_errors += lerrs
-                    if fix and fixes:
-                        if last_fixes and fixes == last_fixes:
-                            linter_logger.warning(
-                                "One fix for %s not applied, it would re-cause the same error.",
-                                crawler.code,
-                            )
-                        else:
-                            last_fixes = fixes
-                            linter_logger.debug(
-                                "Applying Fixes [Loop %s]: %s", fix_loop_idx, fixes
-                            )
-
-                            new_working, fixes = working.apply_fixes(fixes)
-
-                            linter_logger.debug(
-                                "Remainder Fixes [Loop %s]: %s", fix_loop_idx, fixes
-                            )
-
-                            # Check for infinite loops
-                            if new_working.raw not in previous_versions:
-                                working = new_working
-                                previous_versions.add(working.raw)
-                                changed = True
-                            else:
-                                linter_logger.warning(
-                                    "One fix for %s not applied, it would re-cause the same error.",
-                                    crawler.code,
-                                )
-                # Store a copy of initial errors if we're on round 1.
-                if fix_loop_idx == 1:
-                    initial_linting_errors = linting_errors.copy()
-                    # If we're not fixing, we only do round 1
-                    if not fix:
-                        parsed = working
-                        break
-                if not changed:
-                    # The file is clean :)
-                    break
-                # Set things up to return the altered version
-                parsed = working
-=======
             linting_errors = self.lint(parsed, config=config)
             initial_linting_errors = linting_errors
 
@@ -894,7 +817,6 @@
             # regenerates them on each loop.
             if fix:
                 parsed = self.fix(parsed, config=config)
->>>>>>> 7f1880ba
 
             # Update the timing dict
             t1 = time.monotonic()
