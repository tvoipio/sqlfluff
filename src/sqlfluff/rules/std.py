"""Standard SQL Linting Rules."""

import itertools

from .base import BaseCrawler, LintFix, LintResult, RuleSet


std_rule_set = RuleSet(name='standard')


@std_rule_set.register
class Rule_L001(BaseCrawler):
    """Unneccessary trailing whitespace."""

    def _eval(self, segment, raw_stack, **kwargs):
        """Unneccessary trailing whitespace.

        Look for newline segments, and then evaluate what
        it was preceeded by.
        """
        # We only trigger on newlines
        if segment.type == 'newline' and len(raw_stack) > 0 and raw_stack[-1].type == 'whitespace':
            # If we find a newline, which is preceeded by whitespace, then bad
            deletions = []
            idx = -1
            while True:
                if raw_stack[idx].type == 'whitespace':
                    deletions.append(raw_stack[idx])
                    idx -= 1
                else:
                    break
            return LintResult(
                anchor=deletions[-1],
                fixes=[LintFix('delete', d) for d in deletions]
            )
        return LintResult()


@std_rule_set.register
class Rule_L002(BaseCrawler):
    """Mixed Tabs and Spaces in single whitespace.

    This rule will fail if a single section of whitespace
    contains both tabs and spaces.

    Args:
        tab_space_size (:obj:`int`): The number of spaces to consider
            equal to one tab. Used in the fixing step of this rule.
            Defaults to 4.

    """

    def __init__(self, tab_space_size=4, **kwargs):
        """Initialise, extracting the tab size from the config.

        We need to know the tab size for reconstruction.
        """
        self.tab_space_size = tab_space_size
        super(Rule_L002, self).__init__(**kwargs)

    def _eval(self, segment, raw_stack, **kwargs):
        """Mixed Tabs and Spaces in single whitespace.

        Only trigger from whitespace segments if they contain
        multiple kinds of whitespace.
        """
        def construct_response():
            """Make this generic so we can call it from a few places."""
            return LintResult(
                anchor=segment,
                fixes=[
                    LintFix(
                        'edit', segment,
                        segment.edit(segment.raw.replace('\t', ' ' * self.tab_space_size)))
                ]
            )

        if segment.type == 'whitespace':
            if ' ' in segment.raw and '\t' in segment.raw:
                if len(raw_stack) == 0 or raw_stack[-1].type == 'newline':
                    # We've got a single whitespace at the beginning of a line.
                    # It's got a mix of spaces and tabs. Replace each tab with
                    # a multiple of spaces
                    return construct_response()
                elif raw_stack[-1].type == 'whitespace':
                    # It's preceeded by more whitespace!
                    # We shouldn't worry about correcting those
                    # segments, because those will be caught themselves, but we
                    # do want to collect them together.
                    buff = list(raw_stack)
                    while True:
                        # pop something off the end
                        seg = buff.pop()
                        if seg.type == 'whitespace':
                            if len(buff) == 0:
                                # Found start of file
                                return construct_response()
                            else:
                                continue
                        elif seg.type == 'newline':
                            # we're at the start of a line
                            return construct_response()
                        else:
                            # We're not at the start of a line
                            break


@std_rule_set.register
class Rule_L003(BaseCrawler):
    """Indentation not consistent with previous lines.

    Args:
        tab_space_size (:obj:`int`): The number of spaces to consider
            equal to one tab. Used in the fixing step of this rule.
            Defaults to 4.
        indent_unit (:obj:`str`): Whether to use tabs or spaces to
            add new indents. Defaults to `space`.

    Note:
        This rule used to be _"Indentation length is not a multiple
        of `tab_space_size`"_, but was changed to be much smarter.

    """

    _works_on_unparsable = False

    def __init__(self, tab_space_size=4, indent_unit='space', **kwargs):
        """Initialise, extracting the tab size from the config."""
        self.tab_space_size = tab_space_size
        self.indent_unit = indent_unit
        super(Rule_L003, self).__init__(**kwargs)

    def _make_indent(self, num=1, tab_space_size=None, indent_unit=None):
        if (indent_unit or self.indent_unit) == 'tab':
            base_unit = '\t'
        elif (indent_unit or self.indent_unit) == 'space':
            base_unit = ' ' * (tab_space_size or self.tab_space_size)
        else:
            raise ValueError("Unexpected value for `indent_unit`: {0!r}".format(
                indent_unit or self.indent_unit))
        return base_unit * num

    def _indent_size(self, segments):
        indent_size = 0
        for elem in segments:
            raw = elem.raw
            # convert to spaces for convenience (and hanging indents)
            raw = raw.replace('\t', ' ' * self.tab_space_size)
            indent_size += len(raw)
        return indent_size

    def _process_raw_stack(self, raw_stack):
        """Take the raw stack, split into lines and evaluate some stats."""
        indent_balance = 0
        line_no = 1
        in_indent = True
        indent_buffer = []
        line_buffer = []
        result_buffer = {}
        indent_size = 0
        line_indent_stack = []
        this_indent_balance = 0
        clean_indent = False
        hanger_pos = None

        for elem in raw_stack:
            line_buffer.append(elem)
            if elem.type == 'newline':
                result_buffer[line_no] = {
                    'line_no': line_no,
                    # Using slicing to copy line_buffer here to be py2 compliant
                    'line_buffer': line_buffer[:],
                    'indent_buffer': indent_buffer,
                    'indent_size': indent_size,
                    # Indent balance is the indent at the start of the first content
                    'indent_balance': this_indent_balance,
                    'hanging_indent': hanger_pos if line_indent_stack else None,
                    # Clean indent is true if the line *ends* win an indent
                    # or has an indent in the initial whitespace.
                    'clean_indent': clean_indent
                }
                line_no += 1
                indent_buffer = []
                line_buffer = []
                indent_size = 0
                in_indent = True
                line_indent_stack = []
                hanger_pos = None
                # Assume an unclean indent, but if the last line
                # ended with an indent then we might be ok.
                clean_indent = False
                # Was there an indent after the last code element of the previous line?
                for search_elem in reversed(result_buffer[line_no - 1]['line_buffer']):
                    if not search_elem.is_code and not search_elem.is_meta:
                        continue
                    elif search_elem.is_meta and search_elem.indent_val > 0:
                        clean_indent = True
                    break
            elif in_indent:
                if elem.type == 'whitespace':
                    indent_buffer.append(elem)
                elif elem.is_meta and elem.indent_val != 0:
                    indent_balance += elem.indent_val
                    if elem.indent_val > 0:
                        # a "clean" indent is one where it contains
                        # an increase in indentation? Can't quite
                        # remember the logic here. Let's go with that.
                        clean_indent = True
                else:
                    in_indent = False
                    this_indent_balance = indent_balance
                    indent_size = self._indent_size(indent_buffer)
            elif elem.is_meta and elem.indent_val != 0:
                indent_balance += elem.indent_val
                if elem.indent_val > 0:
                    # Keep track of the indent at the last ... indent
                    line_indent_stack.append(
                        self._indent_size(line_buffer)
                    )
                    hanger_pos = None
                else:
                    # this is a dedent, we could still have a hanging indent,
                    # but only if there's enough on the stack
                    if line_indent_stack:
                        line_indent_stack.pop()
            elif elem.is_code:
                if hanger_pos is None:
                    hanger_pos = self._indent_size(line_buffer[:-1])

        # If we get to the end, and still have a buffer, add it on
        if line_buffer:
            result_buffer[line_no] = {
                'line_no': line_no,
                'line_buffer': line_buffer,
                'indent_buffer': indent_buffer,
                'indent_size': indent_size,
                'indent_balance': indent_balance,
                'hanging_indent': line_indent_stack.pop() if line_indent_stack else None,
                'clean_indent': clean_indent
            }
        return result_buffer

    def _coerce_indent_to(self, desired_indent, current_indent_buffer, current_anchor):
        """Generate fixes to make an indent a certain size."""
        # If there shouldn't be an indent at all, just delete.
        if len(desired_indent) == 0:
            fixes = [
                LintFix('delete', elem) for elem in current_indent_buffer
            ]
        # If we don't have any indent and we should, then add a single
        elif len(''.join(elem.raw for elem in current_indent_buffer)) == 0:
            fixes = [LintFix(
                'create', current_anchor,
                self.make_whitespace(
                    raw=desired_indent,
                    pos_marker=current_anchor.pos_marker)
            )]
        # Otherwise edit the first element to be the right size and delete the rest
        else:
            # Edit the first element of this line's indent.
            fixes = [LintFix(
                'edit', current_indent_buffer[0],
                self.make_whitespace(
                    raw=desired_indent,
                    pos_marker=current_indent_buffer[0].pos_marker)
            )]
            # Remove the others.
            for seg in current_indent_buffer[1:]:
                fixes.append(LintFix('delete', seg))
        return fixes

    def _eval(self, segment, raw_stack, memory, **kwargs):
        """Indentation not consistent with previous lines.

        To set the default tab size, set the `tab_space_size` value
        in the appropriate configuration.

        We compare each line (first non-whitespace element of the
        line), with the indentation of previous lines. The presence
        (or lack) of indent or dedent meta-characters indicate whether
        the indent is appropriate.

        - Any line is assessed by the indent level at the first non
          whitespace element.
        - Any increase in indentation may be _up to_ the number of
          indent characters.
        - Any line must be in line with the previous line which had
          the same indent balance at it's start.
        - Apart from "whole" indents, a "hanging" indent is possible
          if the line starts in line with either the indent of the
          previous line or if it starts at the same indent as the *last*
          indent meta segment in the previous line.

        """
        # Memory keeps track of what we just saw
        if not memory:
            memory = {
                # in_indent keeps track of whether we're in an indent right now
                'in_indent': True,
                # problem_lines keeps track of lines with problems so that we
                # don't compare to them.
                'problem_lines': [],
                # hanging_lines keeps track of hanging lines so that we don't
                # compare to them when assessing indent.
                'hanging_lines': []
            }

        if segment.type == 'newline':
            memory['in_indent'] = True
            # We're not going to flag on empty lines so we can safely proceed
            return LintResult(memory=memory)
        elif memory['in_indent']:
            if segment.type == 'whitespace':
                # it's whitespace, carry on
                return LintResult(memory=memory)
            elif segment.segments or segment.is_meta:
                # it's not a raw segment. Carry on.
                return LintResult(memory=memory)
            else:
                memory['in_indent'] = False
                # we're found a non-whitespace element. This is our trigger,
                # which we'll handle after this if-statement
        else:
            # Not in indent and not a newline, don't trigger here.
            return LintResult(memory=memory)

        res = self._process_raw_stack(raw_stack + (segment,))
        this_line_no = max(res.keys())
        this_line = res.pop(this_line_no)

        # Is it a hanging indent?
        if len(res) > 0:
            last_line_hanger_indent = res[this_line_no - 1]['hanging_indent']
            # Let's just deal with hanging indents here.
            if (
                # NB: Hangers are only allowed if there was content after the last
                # indent on the previous line. Otherwise it's just an indent.
                this_line['indent_size'] == last_line_hanger_indent
                # Or they're if the indent balance is the same and the indent is the
                # same AND the previous line was a hanger
                or (
                    this_line['indent_size'] == res[this_line_no - 1]['indent_size']
                    and this_line['indent_balance'] == res[this_line_no - 1]['indent_balance']
                    and this_line_no - 1 in memory['hanging_lines']
                )
            ) and (
                # There MUST also be a non-zero indent. Otherwise we're just on the baseline.
                this_line['indent_size'] > 0
            ):
                # This is a HANGER
                memory['hanging_lines'].append(this_line_no)
                return LintResult(memory=memory)
        # Is this an indented first line?
        else:
            if this_line['indent_size'] > 0:
                return LintResult(
                    anchor=segment,
                    memory=memory,
                    description="First line has unexpected indent",
                    fixes=[LintFix('delete', elem) for elem in this_line['indent_buffer']]
                )

        # Assuming it's not a hanger, let's compare it to the other previous
        # lines. We do it in reverse so that closer lines are more relevant.
        for k in sorted(res.keys(), reverse=True):

            # Is this a problem line?
            if k in memory['problem_lines'] + memory['hanging_lines']:
                # Skip it if it is
                continue

            # Is this an empty line?
            if not any(elem.is_code for elem in res[k]['line_buffer']):
                # Skip if it is
                continue

            # Is the indent balance the same?
            indent_diff = this_line['indent_balance'] - res[k]['indent_balance']
            if indent_diff == 0:
                if this_line['indent_size'] != res[k]['indent_size']:
                    # Indents don't match even though balance is the same...
                    memory['problem_lines'].append(this_line_no)

                    # Work out desired indent
                    if res[k]['indent_size'] == 0:
                        desired_indent = ''
                    elif this_line['indent_size'] == 0:
                        desired_indent = self._make_indent()
                    else:
                        # The previous indent.
                        desired_indent = ''.join(elem.raw for elem in res[k]['indent_buffer'])

                    # Make fixes
                    fixes = self._coerce_indent_to(
                        desired_indent=desired_indent,
                        current_indent_buffer=this_line['indent_buffer'],
                        current_anchor=segment)

                    return LintResult(
                        anchor=segment,
                        memory=memory,
                        description="Indentation not consistent with line #{0}".format(k),
                        # See above for logic
                        fixes=fixes
                    )
                else:
                    # Indents match. And this is a line that it's ok to
                    # compare with, we're fine.
                    return LintResult(memory=memory)

            # Are we at a deeper indent?
            elif indent_diff > 0:
                # NB: We shouldn't need to deal with hanging indents
                # here, they should already have been dealt with before.

                # Check to see if we've got a whole number of multiples. If
                # we do then record the number for later, otherwise raise
                # an error. We do the comparison here so we have a reference
                # point to do the repairs. We need a sensible previous line
                # to base the repairs off.
                if this_line['indent_size'] % self.tab_space_size != 0:
                    memory['problem_lines'].append(this_line_no)

                    # If we have a clean indent, we can just add steps in line
                    # with the difference in the indent buffers. simples.
                    # We can also do this if we've skipped a line. I think?
                    if this_line['clean_indent'] or this_line_no - k > 1:
                        desired_indent = (
                            ''.join(elem.raw for elem in res[k]['indent_buffer'])
                            + (self._make_indent() * indent_diff))
                    # If we have the option of a hanging indent then use it.
                    elif res[k]['hanging_indent']:
                        desired_indent = ' ' * res[k]['hanging_indent']
                    else:
                        raise RuntimeError("Unexpected case, please report bug, inluding the query you are linting!")

                    # Make fixes
                    fixes = self._coerce_indent_to(
                        desired_indent=desired_indent,
                        current_indent_buffer=this_line['indent_buffer'],
                        current_anchor=segment)

                    return LintResult(
                        anchor=segment,
                        memory=memory,
                        description=(
                            "Indentation not hanging or "
                            "a multiple of {0} spaces").format(self.tab_space_size),
                        fixes=fixes
                    )
                else:
                    # We'll need this value later.
                    this_indent_num = this_line['indent_size'] // self.tab_space_size

                # We know that the indent balance is higher, what actually is
                # the difference in indent counts? It should be a whole number
                # if we're still here.
                comp_indent_num = res[k]['indent_size'] // self.tab_space_size

                # The indent number should be at least 1, and can be UP TO
                # and including the difference in the indent balance.
                if comp_indent_num == this_indent_num:
                    # We have two lines indented the same, but with a different starting
                    # indent balance. This is either a problem OR a sign that one of the
                    # opening indents wasn't used. We account for the latter and then
                    # have a violation if that wasn't the case.

                    # Does the comparison line have enough unused indent to get us back
                    # to where we need to be? NB: This should only be applied if this is
                    # a CLOSING bracket.

                    # First work out if we have some closing brackets, and if so, how many.
                    b_idx = 0
                    b_num = 0
                    while True:
                        if len(this_line['line_buffer'][b_idx:]) == 0:
                            break

                        elem = this_line['line_buffer'][b_idx]
                        if not elem.is_code:
                            b_idx += 1
                            continue
                        else:
                            if elem.type in ['end_bracket', 'end_square_bracket']:
                                b_idx += 1
                                b_num += 1
                                continue
                            break

                    if b_num >= indent_diff:
                        # It does. This line is fine.
                        return LintResult(memory=memory)

                    # It doesn't. That means we *should* have an indent when compared to
                    # this line and we DON'T.
                    memory['problem_lines'].append(this_line_no)
                    return LintResult(
                        anchor=segment,
                        memory=memory,
                        description="Indent expected and not found compared to line #{0}".format(k),
                        # Add in an extra bit of whitespace for the indent
                        fixes=[LintFix(
                            'create', segment,
                            self.make_whitespace(
                                raw=self._make_indent(),
                                pos_marker=segment.pos_marker)
                        )]
                    )
                elif this_indent_num < comp_indent_num:
                    memory['problem_lines'].append(this_line_no)
                    return LintResult(
                        anchor=segment,
                        memory=memory,
                        description="Line under-indented compared to line #{0}".format(k),
                        fixes=[LintFix(
                            'create', segment,
                            self.make_whitespace(
                                # Make the minimum indent for it to be ok.
                                raw=self._make_indent(num=comp_indent_num - this_indent_num),
                                pos_marker=segment.pos_marker)
                        )]
                    )
                elif this_indent_num > comp_indent_num + indent_diff:
                    # Calculate the lowest ok indent:
                    desired_indent = self._make_indent(num=comp_indent_num - this_indent_num)

                    # Make fixes
                    fixes = self._coerce_indent_to(
                        desired_indent=desired_indent,
                        current_indent_buffer=this_line['indent_buffer'],
                        current_anchor=segment)

                    memory['problem_lines'].append(this_line_no)
                    return LintResult(
                        anchor=segment,
                        memory=memory,
                        description="Line over-indented compared to line #{0}".format(k),
                        fixes=fixes
                    )

                # This was a valid comparison, so if it doesn't flag then
                # we can assume that we're ok.
                return LintResult(memory=memory)

            # NB: At shallower indents, we don't check, we just check the
            # previous lines with the same balance. Deeper indents can check
            # themselves.

        # If we get to here, then we're all good for now.
        return LintResult(memory=memory)


@std_rule_set.register
class Rule_L004(BaseCrawler):
    """Mixed Tab and Space indentation found in file."""

    def _eval(self, segment, raw_stack, memory, **kwargs):
        """Mixed Tab and Space indentation found in file.

        We use the `memory` feature here to keep track of
        what we've seen in the past.

        """
        indents_seen = memory.get('indents_seen', set())
        if segment.type == 'whitespace':
            if len(raw_stack) == 0 or raw_stack[-1].type == 'newline':
                indents_here = set(segment.raw)
                indents_union = indents_here | indents_seen
                memory['indents_seen'] = indents_union
                if len(indents_union) > 1:
                    # We are seeing an indent we haven't seen before and we've seen others before
                    return LintResult(anchor=segment, memory=memory)
                else:
                    return LintResult(memory=memory)
        return LintResult(memory=memory)


@std_rule_set.register
class Rule_L005(BaseCrawler):
    """Commas should not have whitespace directly before them.

    Unless it's an indent.We deal with trailing/leading commas
    in a different rule.
    """

    def _eval(self, segment, raw_stack, **kwargs):
        """Commas should not have whitespace directly before them.

        We need at least one segment behind us for this to work.

        """
        if len(raw_stack) >= 1:
            cm1 = raw_stack[-1]
            if segment.type == 'comma' and cm1.type == 'whitespace' and cm1.pos_marker.line_pos > 1:
                anchor = cm1
                return LintResult(anchor=anchor, fixes=[LintFix('delete', cm1)])
        # Otherwise fine
        return None


@std_rule_set.register
class Rule_L006(BaseCrawler):
    """Operators should be surrounded by a single whitespace."""

    def _eval(self, segment, memory, parent_stack, **kwargs):
        """Operators should be surrounded by a single whitespace.

        We use the memory to keep track of whitespace up to now, and
        whether the last code segment was an operator or not.

        """
        def _handle_previous_segments(segments_since_code, anchor, this_segment, fixes):
            """Handle the list of previous segments and return the new anchor and fixes.

            NB: This function mutates `fixes`.
            """
            if len(segments_since_code) == 0:
                # No whitespace, anchor is the segment AFTER where the whitespace
                # should be.
                anchor = this_segment
                fixes.append(
                    LintFix(
                        'create', this_segment,
                        self.make_whitespace(raw=' ', pos_marker=this_segment.pos_marker))
                )
            elif len(segments_since_code) > 1:
                # TODO: This is a case we should deal with, but there are probably
                # some cases that SHOULDNT apply here (like comments and newlines)
                # so let's deal with them later
                anchor = None
            else:
                # We know it's just one thing.
                gap_seg = segments_since_code[-1]
                if gap_seg.raw != ' ':
                    # It's not just a single space
                    anchor = gap_seg
                    fixes.append(
                        LintFix(
                            'edit', gap_seg,
                            self.make_whitespace(raw=' ', pos_marker=gap_seg.pos_marker))
                    )
                else:
                    # We have just the right amount of whitespace!
                    # Unset our signal.
                    anchor = None
            return anchor, fixes

        # anchor is our signal as to whether there's a problem
        anchor = None
        fixes = []
        description = None

        # The parent stack tells us whether we're in an expression or not.
        if parent_stack and parent_stack[-1].type == 'expression':
            if segment.is_code:
                # This is code, what kind?
                if segment.type in ['binary_operator', 'comparison_operator']:
                    # It's an operator, we can evaluate whitespace before it.
                    anchor, fixes = _handle_previous_segments(
                        memory['since_code'], anchor=segment, this_segment=segment,
                        fixes=fixes)
                    if anchor:
                        description = "Operators should be preceded by a space."
                else:
                    # It's not an operator, we can evaluate what happened after an
                    # operator if that's the last code we saw.
                    if memory['last_code'] and memory['last_code'].type in ['binary_operator', 'comparison_operator']:
                        # Evaluate whitespace AFTER the operator
                        anchor, fixes = _handle_previous_segments(
                            memory['since_code'], anchor=memory['last_code'],
                            this_segment=segment, fixes=fixes)
                        if anchor:
                            description = "Operators should be followed by a space."
                    else:
                        # This isn't an operator, and the thing before it wasn't
                        # either. I don't think that's an issue for now.
                        pass
                # Prepare memory for later
                memory['last_code'] = segment
                memory['since_code'] = []
            else:
                # This isn't a code segment...
                # Prepare memory for later
                memory['since_code'].append(segment)
        else:
            # Reset the memory if we're not in an expression
            memory = {'last_code': None, 'since_code': []}

        # Anchor is our signal as to whether there's a problem
        if anchor:
            return LintResult(anchor=anchor, memory=memory, fixes=fixes, description=description)
        else:
            return LintResult(memory=memory)


@std_rule_set.register
class Rule_L007(BaseCrawler):
    """Operators near newlines should be after, not before the newline."""

    def _eval(self, segment, memory, parent_stack, **kwargs):
        """Operators near newlines should be after, not before the newline.

        We use the memory to keep track of whitespace up to now, and
        whether the last code segment was an operator or not.
        Anchor is our signal as to whether there's a problem.

        We only trigger if we have an operator FOLLOWED BY a newline
        before the next meaningful code segment.

        """
        anchor = None

        # The parent stack tells us whether we're in an expression or not.
        if parent_stack and parent_stack[-1].type == 'expression':
            if segment.is_code:
                # This is code, what kind?
                if segment.type in ['binary_operator', 'comparison_operator']:
                    # We only trigger if the last was an operator, not if this is.
                    pass
                elif memory['last_code'] and memory['last_code'].type in ['binary_operator', 'comparison_operator']:
                    # It's not an operator, but the last code was. Now check to see
                    # there is a newline between us and the last operator.
                    for s in memory['since_code']:
                        if s.name == 'newline':
                            anchor = memory['last_code']
                            # TODO: Work out a nice fix for this.
                # Prepare memory for later
                memory['last_code'] = segment
                memory['since_code'] = []
            else:
                # This isn't a code segment...
                # Prepare memory for later
                memory['since_code'].append(segment)
        else:
            # Reset the memory if we're not in an expression
            memory = {'last_code': None, 'since_code': []}

        # Anchor is our signal as to whether there's a problem
        if anchor:
            return LintResult(anchor=anchor, memory=memory)
        else:
            return LintResult(memory=memory)


@std_rule_set.register
class Rule_L008(BaseCrawler):
    """Commas should be followed by a single whitespace unless followed by a comment."""

    def _eval(self, segment, raw_stack, **kwargs):
        """Commas should be followed by a single whitespace unless followed by a comment.

        This is a slightly odd one, because we'll almost always evaluate from a point a few places
        after the problem site. NB: We need at least two segments behind us for this to work.
        """
        if len(raw_stack) < 2:
            return None

        cm1 = raw_stack[-1]
        cm2 = raw_stack[-2]
        if cm2.name == 'comma':
            # comma followed by something that isn't whitespace?
            if cm1.name not in ['whitespace', 'newline']:
                ins = self.make_whitespace(raw=' ', pos_marker=cm1.pos_marker)
                return LintResult(anchor=cm1, fixes=[LintFix('create', cm1, ins)])
            # comma followed by too much whitespace?
            if (cm1.raw != ' ' and cm1.name != 'newline') and not segment.is_comment:
                repl = cm1.__class__(
                    raw=' ',
                    pos_marker=cm1.pos_marker
                )
                return LintResult(anchor=cm1, fixes=[LintFix('edit', cm1, repl)])
        # Otherwise we're fine
        return None


@std_rule_set.register
class Rule_L009(BaseCrawler):
    """Files must end with a trailing newline."""

    def _eval(self, segment, siblings_post, parent_stack, **kwargs):
        """Files must end with a trailing newline.

        We only care about the segment and the siblings which come after it
        for this rule, we discard the others into the kwargs argument.

        """
        if len(self.filter_meta(siblings_post)) > 0:
            # This can only fail on the last segment
            return None
        elif len(segment.segments) > 0:
            # This can only fail on the last base segment
            return None
        elif segment.name == 'newline':
            # If this is the last segment, and it's a newline then we're good
            return None
        elif segment.is_meta:
            # We can't fail on a meta segment
            return None
        else:
            # so this looks like the end of the file, but we
            # need to check that each parent segment is also the last
            file_len = len(parent_stack[0].raw)
            pos = segment.pos_marker.char_pos
            # Does the length of the file, equal the length of the segment plus it's position
            if file_len != pos + len(segment.raw):
                return None

        ins = self.make_newline(pos_marker=segment.pos_marker.advance_by(segment.raw))
        # We're going to make an edit because otherwise we would never get a match!
        return LintResult(anchor=segment, fixes=[LintFix('edit', segment, [segment, ins])])


@std_rule_set.register
class Rule_L010(BaseCrawler):
    """Inconsistent capitalisation of keywords.

    Args:
        capitalisation_policy (:obj:`str`): The capitalisation policy to
            enforce. One of `consistent`, `upper`, `lower`, `capitalise`.

    """

    # Binary operators behave like keywords too.
    _target_elems = (('type', 'keyword'), ('type', 'binary_operator'))

    def __init__(self, capitalisation_policy='consistent', **kwargs):
        """Initialise, extracting the capitalisation mode from the config."""
        capitalisation_options = ('consistent', 'upper', 'lower', 'capitalise')
        if capitalisation_policy not in capitalisation_options:
            raise ValueError(
                ("Unexpected capitalisation_policy for rule {1}: {0!r}\nShould "
                 "be one of: {2!r}").format(capitalisation_policy, self.__class__.__name__,
                                            capitalisation_options))
        self.capitalisation_policy = capitalisation_policy
        super(Rule_L010, self).__init__(**kwargs)

    def _eval(self, segment, memory, **kwargs):
        """Inconsistent capitalisation of keywords.

        We use the `memory` feature here to keep track of
        what we've seen in the past.

        """
        cases_seen = memory.get('cases_seen', set())

        if (
            ('type', segment.type) in self._target_elems
            or ('name', segment.name) in self._target_elems
        ):
            raw = segment.raw
            uc = raw.upper()
            lc = raw.lower()
            cap = raw.capitalize()
            seen_case = None
            if uc == lc:
                # Caseless
                pass
            elif raw == uc:
                seen_case = "upper"
            elif raw == lc:
                seen_case = "lower"
            elif raw == cap:
                # NB: American spelling :(
                seen_case = "capitalize"
            else:
                seen_case = "inconsistent"

            # NOTE: We'll only add to cases_seen if we DONT
            # also raise an error, so that we can focus in.

            def make_replacement(seg, policy):
                """Make a replacement segment, based on seen capitalisation."""
                if policy == "lower":
                    new_raw = seg.raw.lower()
                elif policy == "upper":
                    new_raw = seg.raw.upper()
                elif policy == "capitalize":
                    new_raw = seg.raw.capitalize()
                elif policy == "consistent":
                    # The only case we DONT allow here is "inconsistent",
                    # because it doesn't actually help us.
                    filtered_cases_seen = [c for c in cases_seen if c != "inconsistent"]
                    if filtered_cases_seen:
                        # Get an element from what we've already seen.
                        return make_replacement(
                            seg,
                            list(filtered_cases_seen)[0]
                        )
                    else:
                        # If we haven't seen anything yet, then let's default
                        # to upper
                        return make_replacement(seg, "upper")
                else:
                    raise ValueError("Unexpected capitalisation policy: {0!r}".format(policy))
                # Make a new class and return it.
                return seg.__class__(
                    raw=new_raw, pos_marker=seg.pos_marker
                )

            if not seen_case:
                # Skip this if we haven't seen anything good.
                # No need to update memory
                return LintResult(memory=memory)
            elif (
                # Are we required to be consistent? (and this is inconsistent?)
                (
                    self.capitalisation_policy == "consistent" and (
                        # Either because we've seen multiple
                        (cases_seen and seen_case not in cases_seen)
                        # Or just because this one is inconsistent internally
                        or seen_case == "inconsistent")
                )
                # Are we just required to be specfic?
                # Policy is either upper, lower or capitalize
                or (self.capitalisation_policy != "consistent" and seen_case != self.capitalisation_policy)
            ):
                return LintResult(
                    anchor=segment,
                    fixes=[
                        LintFix('edit', segment, make_replacement(
                            segment, self.capitalisation_policy))
                    ],
                    memory=memory)
            else:
                # Update memory and carry on
                cases_seen.add(seen_case)
                memory['cases_seen'] = cases_seen
                return LintResult(memory=memory)

        # If it's not a keyword just carry on
        return LintResult(memory=memory)


@std_rule_set.register
class Rule_L011(BaseCrawler):
    """Implicit aliasing of table not allowed. Use explicit `AS` clause."""

    _target_elems = ('table_expression',)

    def _eval(self, segment, parent_stack, raw_stack, **kwargs):
        """Implicit aliasing of table/column not allowed. Use explicit `AS` clause.

        We look for the alias segment, and then evaluate it's parent and whether
        it contains an AS keyword. This is the _eval function for both L011 and L012.

        The use of `raw_stack` is just for working out how much whitespace to add.

        """
        if segment.type == 'alias_expression':
            if parent_stack[-1].type in self._target_elems:
                if not any(e.name.lower() == 'as' for e in segment.segments):
                    insert_buff = []
                    insert_str = ''
                    init_pos = segment.segments[0].pos_marker

                    # Add intial whitespace if we need to...
                    if raw_stack[-1].name not in ['whitespace', 'newline']:
                        insert_buff.append(self.make_whitespace(raw=' ', pos_marker=init_pos))
                        insert_str += ' '

                    # Add an AS (Uppercase for now, but could be corrected later)
                    insert_buff.append(self.make_keyword(raw='AS', pos_marker=init_pos.advance_by(insert_str)))
                    insert_str += 'AS'

                    # Add a trailing whitespace if we need to
                    if segment.segments[0].name not in ['whitespace', 'newline']:
                        insert_buff.append(self.make_whitespace(raw=' ', pos_marker=init_pos.advance_by(insert_str)))
                        insert_str += ' '

                    return LintResult(
                        anchor=segment,
                        fixes=[
                            LintFix(
                                'create', segment.segments[0],
                                insert_buff
                            )
                        ]
                    )
        return None


@std_rule_set.register
class Rule_L012(Rule_L011):
    """Implicit aliasing of column not allowed. Use explicit `AS` clause.

    NB: This rule inherits it's functionality from obj:`Rule_L011` but is
    seperate so that they can be enabled and disabled seperately.

    """

    _target_elems = ('select_target_element',)


@std_rule_set.register
class Rule_L013(BaseCrawler):
    """Column expression without alias. Use explicit `AS` clause.

    Args:
        allow_scalar (:obj:`bool`): If `True` then this rule will
            not fail if there is only one element in the select
            clause e.g. `SELECT 1 + 2 FROM blah`. It will still
            fail if there are multiple columns. (Default `True`)

    """

    def __init__(self, allow_scalar=True, **kwargs):
        """Initialise, extracting the allow_scalar mode from the config."""
        self.allow_scalar = allow_scalar
        super(Rule_L013, self).__init__(**kwargs)

    def _eval(self, segment, parent_stack, **kwargs):
        """Column expression without alias. Use explicit `AS` clause.

        We look for the select_target_element segment, and then evaluate
        whether it has an alias segment or not and whether the expression
        is complicated enough. `parent_stack` is to assess how many other
        elements there are.

        """
        if segment.type == 'select_target_element':
            if not any(e.type == 'alias_expression' for e in segment.segments):
                types = {e.type for e in segment.segments}
                unallowed_types = types - {'whitespace', 'newline', 'object_reference'}
                if len(unallowed_types) > 0:
                    # No fixes, because we don't know what the alias should be,
                    # the user should document it themselves.
                    if self.allow_scalar:
                        # Check *how many* elements there are in the select
                        # statement. If this is the only one, then we won't
                        # report an error.
                        num_elements = sum(e.type == 'select_target_element' for e in parent_stack[-1].segments)
                        if num_elements > 1:
                            return LintResult(anchor=segment)
                        else:
                            return None
                    else:
                        # Just erro if we don't care.
                        return LintResult(anchor=segment)
        return None


@std_rule_set.register
class Rule_L014(Rule_L010):
    """Inconsistent capitalisation of unquoted identifiers.

    The functionality for this rule is inherited from :obj:`Rule_L010`.

    Args:
        capitalisation_policy (:obj:`str`): The capitalisation policy to
            enforce. One of 'consistent', 'upper', 'lower', 'capitalise'.

    """

    _target_elems = (('name', 'naked_identifier'),)


@std_rule_set.register
class Rule_L015(BaseCrawler):
    """DISTINCT used with parentheses."""

    def _eval(self, segment, raw_stack, **kwargs):
        """Uneccessary trailing whitespace.

        Look for DISTINCT keyword immediately followed by open parenthesis.
        """
        # We only trigger on start_bracket (open parenthesis)
        if segment.name == 'start_bracket':
            filt_raw_stack = self.filter_meta(raw_stack)
            if len(filt_raw_stack) > 0 and filt_raw_stack[-1].name == 'DISTINCT':
                # If we find DISTINCT followed by open_bracket, then bad.
                return LintResult(anchor=segment)
        return LintResult()


@std_rule_set.register
class Rule_L016(Rule_L003):
    """Line is too long.

    Args:
        max_line_length (:obj:`int`): The maximum length of a line
            to allow without raising a violation.
        tab_space_size (:obj:`int`): The number of spaces to consider
            equal to one tab. Used in the fixing step of this rule.
            Defaults to 4.
        indent_unit (:obj:`str`): Whether to use tabs or spaces to
            add new indents. Defaults to `space`.

    """

    def __init__(self, max_line_length=80, tab_space_size=4, indent_unit='space', **kwargs):
        """Initialise, getting the max line length."""
        self.max_line_length = max_line_length
        # Call out tab_space_size and indent_unit to make it clear they're still options.
        super(Rule_L016, self).__init__(
            tab_space_size=tab_space_size, indent_unit=indent_unit,
            **kwargs)

    def _eval_line_for_breaks(self, segments):
        """Evaluate the line for break points.

        We split the line into a few particular sections:
        - The indent (all the whitespace up to this point)
        - Content (which doesn't have whitespace at the start or end)
        - Breakpoint (which contains Indent/Dedent and potential
          whitespace). NB: If multiple indent/dedent sections share
          a breakpoint, then they will occupy the SAME one, so that
          dealing with whitespace post-split is easier.
        - Pausepoint (which is a comma, potentially surrounded by
          whitespace). This is for potential list splitting.

        Once split, we'll use a seperate method to work out what
        combinations make most sense for reflow.
        """
        chunk_buff = []
        indent_section = None

        class Section:
            def __init__(self, segments, role, indent_balance, indent_impulse=0):
                self.segments = segments
                self.role = role
                self.indent_balance = indent_balance
                self.indent_impulse = indent_impulse

            def __repr__(self):
                return "<Section @ {pos}: {role} [{indent_balance}:{indent_impulse}]. {segments!r}>".format(
                    role=self.role, indent_balance=self.indent_balance,
                    indent_impulse=self.indent_impulse,
                    segments=''.join(elem.raw for elem in self.segments),
                    pos=self.segments[0].get_start_pos_marker())

            @property
            def raw(self):
                return ''.join(seg.raw for seg in self.segments)

            def first(self):
                # Return the first non meta segment
                return next(seg for seg in self.segments if not seg.is_meta)

            def others(self):
                gen = (seg for seg in self.segments if not seg.is_meta)
                next(gen)
                return tuple(gen)

            @staticmethod
            def find_segment_at(segments, pos):
                highest_pos = None
                for seg in segments:
                    if highest_pos is None or seg.pos_marker > highest_pos:
                        highest_pos = seg.pos_marker
                    if not seg.is_meta and seg.pos_marker == pos:
                        return seg
                # are we at the end of the file?
                if pos > highest_pos:
                    return None
                raise ValueError("Segment not found at position {0}".format(pos))

            def generate_fixes_to_coerce(self, segments, indent_section, crawler, indent):
                """Generate a list of fixes to create a break at this point.

                The `segments` argument is necessary to extract anchors
                from the existing segments.
                """
                fixes = []

                # Generate some sample indents:
                unit_indent = crawler._make_indent()
                indent_p1 = indent_section.raw + unit_indent
                if unit_indent in indent_section.raw:
                    indent_m1 = indent_section.raw.replace(unit_indent, '', 1)
                else:
                    indent_m1 = indent_section.raw

                if indent > 0:
                    new_indent = indent_p1
                elif indent < 0:
                    new_indent = indent_m1
                else:
                    new_indent = indent_section.raw

                create_anchor = self.find_segment_at(
                    segments, self.segments[-1].get_end_pos_marker())
                if create_anchor is None:
                    # If we're at the end of the file, there's no point
                    # creating anything.
                    return []

                if self.role == 'pausepoint':
                    # Assume that this means there isn't a breakpoint
                    # and that we'll break with the same indent as the
                    # existing line.

                    # NOTE: Deal with commas and binary operators differently here.
                    # Maybe only deal with commas to start with?
                    if any(seg.type == 'binary_operator' for seg in self.segments):
                        raise NotImplementedError("Don't know how to deal with binary operators here yet!!")

                    # Remove any existing whitespace
                    for elem in self.segments:
                        if not elem.is_meta and elem.type == 'whitespace':
                            fixes.append(
                                LintFix(
                                    'delete', elem
                                )
                            )

                    # Create a newline and a similar indent
                    fixes.append(
                        LintFix(
                            'create', create_anchor,
                            [
                                crawler.make_newline(create_anchor.pos_marker),
                                crawler.make_whitespace(new_indent, create_anchor.pos_marker)
                            ]
                        )
                    )
                    return fixes

                if self.role == 'breakpoint':
                    # Can we determine the required indent just from
                    # the info in this segment only?

                    # Remove anything which is already here
                    for elem in self.segments:
                        if not elem.is_meta:
                            fixes.append(
                                LintFix(
                                    'delete', elem
                                )
                            )
                    # Create a newline, create an indent of the relevant size
                    fixes.append(
                        LintFix(
                            'create', create_anchor,
                            [
                                crawler.make_newline(create_anchor.pos_marker),
                                crawler.make_whitespace(new_indent, create_anchor.pos_marker)
                            ]
                        )
                    )
                    return fixes
                raise ValueError("Unexpected break generated at {0}".format(self))

        segment_buff = ()
        whitespace_buff = ()
        indent_impulse = 0
        indent_balance = 0
        is_pause = False

        for seg in segments:
            if indent_section is None:
                if seg.type == 'whitespace' or seg.is_meta:
                    whitespace_buff += (seg,)
                else:
                    indent_section = Section(
                        segments=whitespace_buff,
                        role='indent',
                        indent_balance=indent_balance
                    )
                    whitespace_buff = ()
                    segment_buff = (seg,)
            else:
                if seg.type == 'whitespace' or seg.is_meta:
                    whitespace_buff += (seg,)
                    if seg.is_meta:
                        indent_impulse += seg.indent_val
                else:
                    # We got something other than whitespace or a meta.
                    # Have we passed an indent?
                    if indent_impulse != 0:
                        # Yes. Bank the section, perhaps also with a content
                        # section.
                        if segment_buff:
                            chunk_buff.append(
                                Section(
                                    segments=segment_buff,
                                    role='content',
                                    indent_balance=indent_balance
                                )
                            )
                            segment_buff = ()
                        # Deal with the whitespace
                        chunk_buff.append(
                            Section(
                                segments=whitespace_buff,
                                role='breakpoint',
                                indent_balance=indent_balance,
                                indent_impulse=indent_impulse
                            )
                        )
                        whitespace_buff = ()
                        indent_balance += indent_impulse
                        indent_impulse = 0

                    # Did we think we were in a pause?
                    # TODO: Renable binary operator breaks some time in future.
                    if is_pause:
                        if seg.name == 'comma':  # or seg.type == 'binary_operator'
                            # Having a double comma/operator should be impossible
                            # but let's deal with that case regardless.
                            segment_buff += whitespace_buff + (seg,)
                            whitespace_buff = ()
                        else:
                            # We need to end the comma/operator
                            # (taking any whitespace with it).
                            chunk_buff.append(
                                Section(
                                    segments=segment_buff + whitespace_buff,
                                    role='pausepoint',
                                    indent_balance=indent_balance
                                )
                            )
                            # Start the segment buffer off with this section.
                            whitespace_buff = ()
                            segment_buff = (seg,)
                            is_pause = False
                    else:
                        # We're not in a pause (or not in a pause yet)
                        if seg.name == 'comma':  # or seg.type == 'binary_operator'
                            if segment_buff:
                                # End the previous section, start a comma/operator.
                                # Any whitespace is added to the segment
                                # buff to go with the comma.
                                chunk_buff.append(
                                    Section(
                                        segments=segment_buff,
                                        role='content',
                                        indent_balance=indent_balance
                                    )
                                )
                                segment_buff = ()

                            # Having a double comma should be impossible
                            # but let's deal with that case regardless.
                            segment_buff += whitespace_buff + (seg,)
                            whitespace_buff = ()
                            is_pause = True
                        else:
                            # Not in a pause, it's not a comma, were in
                            # some content.
                            segment_buff += whitespace_buff + (seg,)
                            whitespace_buff = ()

        # We're at the end, do we have anything left?
        if is_pause:
            role = 'pausepoint'
        elif segment_buff:
            role = 'content'
        elif indent_impulse:
            role = 'breakpoint'
        else:
            raise ValueError("Is this possible?")

        chunk_buff.append(
            Section(
                segments=segment_buff + whitespace_buff,
                role=role,
                indent_balance=indent_balance
            )
        )

        self.logger.info("Sections:")
        for sec in chunk_buff:
            self.logger.info(sec)

        # How do we prioritise where to work?
        # First, do we ever go through a negative breakpoint?
        lowest_bal = min(sec.indent_balance for sec in chunk_buff)
        split_at = []  # split_at is probably going to be a list.
        fixes = []
        if lowest_bal < 0:
            for sec in chunk_buff:
                if sec.indent_balance == 0 and sec.indent_impulse < 0:
                    split_at = [(sec, -1)]
                    break
        # Assuming we never go negative, we'll either use a pause
        # point in the base indent balance, or we'll split out
        # a section or two using the lowest breakpoints.
        else:
            # Look for low level pauses. Additionally, ignore
            # them if they're a comma at the end of the line,
            # they're useless for splitting
            pauses = [
                sec for sec in chunk_buff
                if sec.role == 'pausepoint'
                and sec.indent_balance == 0
                # Not the last chunk
                and sec is not chunk_buff[-1]
            ]
            if any(pauses):
                split_at = [(pause, 0) for pause in pauses]
            else:
                # No pauses and no negatives. We should extract
                # a subsection using the breakpoints.

                # We'll definitely have an up. It's possible that the *down*
                # might not be on this line, so we have to allow for that case.
                upbreaks = [
                    sec for sec in chunk_buff if sec.role == 'breakpoint'
                    and sec.indent_balance == 0 and sec.indent_impulse > 0
                ]
                if not upbreaks:
                    # No upbreaks?!
                    # abort
                    return []
                # First up break
                split_at = [(upbreaks[0], 1)]
                downbreaks = [
                    sec for sec in chunk_buff if sec.role == 'breakpoint'
                    and sec.indent_balance + sec.indent_impulse == 0 and sec.indent_impulse < 0
                ]
                # First down break where we reach the base
                if downbreaks:
                    split_at.append((downbreaks[0], 0))
                # If no downbreaks then the corresponding downbreak isn't on this line.

        self.logger.info("Split at: %s", split_at)

        fixes = []
        for split, indent in split_at:
            fixes += split.generate_fixes_to_coerce(segments, indent_section, self, indent)

        self.logger.info("Fixes: %s", fixes)

        return fixes

    @staticmethod
    def _gen_line_so_far(raw_stack, initial_buff=None):
        """Work out from the raw stack what the elements on this line are.

        Returns:
            :obj:`list` of segments

        """
        working_buff = initial_buff or []
        idx = -1
        while True:
            if len(raw_stack) >= abs(idx):
                s = raw_stack[idx]
                if s.name == 'newline':
                    break
                else:
                    working_buff.insert(0, s)
                    idx -= 1
            else:
                break
        return working_buff

    def _eval(self, segment, raw_stack, **kwargs):
        """Line is too long.

        This only triggers on newline segments, evaluating the whole line.
        The detection is simple, the fixing is much trickier.

        """
        if segment.name == 'newline':
            # iterate to buffer the whole line up to this point
            this_line = self._gen_line_so_far(raw_stack, [])
        else:
            # Otherwise we're all good
            return None

        # Now we can work out the line length and deal with the content
        line_len = sum(len(s.raw) for s in this_line)
        if line_len > self.max_line_length:
            # Problem, we'll be reporting a violation. The
            # question is, can we fix it?

            # We'll need the indent, so let's get it for fixing.
            line_indent = []
            idx = 0
            for s in this_line:
                if s.name == 'whitespace':
                    line_indent.append(s)
                else:
                    break

            # Does the line end in an inline comment that we can move back?
            if this_line[-1].name == 'inline_comment':
                # Is this line JUST COMMENT (with optional predeeding whitespace) if
                # so, user will have to fix themselves.
                if len(this_line) == 1 or all(elem.name == 'whitespace' or elem.is_meta for elem in this_line[:-1]):
                    self.logger.info("Unfixable inline comment, alone on line: %s", this_line[-1])
                    return LintResult(anchor=segment)

                self.logger.info("Attempting move of inline comment at end of line: %s", this_line[-1])
                # Set up to delete the original comment and the preceeding whitespace
                delete_buffer = [LintFix('delete', this_line[-1])]
                idx = -2
                while True:
                    if len(this_line) >= abs(idx) and this_line[idx].name == 'whitespace':
                        delete_buffer.append(LintFix('delete', this_line[idx]))
                        idx -= 1
                    else:
                        break
                # Create a newline before this one with the existing comment, an
                # identical indent AND a terminating newline, copied from the current
                # target segment.
                create_buffer = [
                    LintFix(
                        'create', this_line[0],
                        line_indent + [this_line[-1], segment]
                    )
                ]
                return LintResult(anchor=segment, fixes=delete_buffer + create_buffer)

            fixes = self._eval_line_for_breaks(this_line)
            if fixes:
                return LintResult(anchor=segment, fixes=fixes)
            return LintResult(anchor=segment)


@std_rule_set.register
class Rule_L017(BaseCrawler):
    """Function name not immediately followed by bracket."""

    def _eval(self, segment, **kwargs):
        """Function name not immediately followed by bracket.

        Look for Function Segment with anything other than the
        function name before brackets
        """
        # We only trigger on start_bracket (open parenthesis)
        if segment.type == 'function':
            # Look for the function name
            for fname_idx, seg in enumerate(segment.segments):
                if seg.type == 'function_name':
                    break
            else:
                # This shouldn't happen, but let's not worry
                # about it if it does.
                return LintResult()

            # Look for the start bracket
            for bracket_idx, seg in enumerate(segment.segments):
                if seg.name == 'start_bracket':
                    break
            else:
                # This shouldn't happen, but let's not worry
                # about it if it does.
                return LintResult()

            if bracket_idx < fname_idx:
                # This is a result which shouldn't happen. Ignore it.
                return LintResult()

            if bracket_idx != fname_idx + 1:
                return LintResult(
                    anchor=segment.segments[fname_idx + 1],
                    fixes=[
                        LintFix('delete', segment.segments[idx])
                        for idx in range(fname_idx + 1, bracket_idx)
                    ])
        return LintResult()


@std_rule_set.register
class Rule_L018(BaseCrawler):
    """WITH clause closing bracket should be aligned with WITH keyword."""

    _works_on_unparsable = False

    def __init__(self, tab_space_size=4, **kwargs):
        """Initialise, extracting the tab size from the config.

        We need to know the tab size for reconstruction.
        """
        self.tab_space_size = tab_space_size
        super(Rule_L018, self).__init__(**kwargs)

    def _eval(self, segment, raw_stack, **kwargs):
        """WITH clause closing bracket should be aligned with WITH keyword.

        Look for a with clause and evaluate the position of closing brackets.
        """
        # We only trigger on start_bracket (open parenthesis)
        if segment.type == 'with_compound_statement':
            raw_stack_buff = list(raw_stack)
            # Look for the with keyword
            for seg in segment.segments:
                if seg.name.lower() == 'with':
                    seg_line_no = seg.pos_marker.line_no
                    break
                else:
                    raw_stack_buff.append(seg)
            else:
                # This *could* happen if the with statement is unparsable,
                # in which case then the user will have to fix that first.
                if any(s.type == 'unparsable' for s in segment.segments):
                    return LintResult()
                # If it's parsable but we still didn't find a with, then
                # we should raise that.
                raise RuntimeError("Didn't find WITH keyword!")

            def indent_size_up_to(segs):
                seg_buff = []
                # Get any segments running up to the WITH
                for elem in reversed(segs):
                    if elem.type == 'newline':
                        break
                    elif elem.is_meta:
                        continue
                    else:
                        seg_buff.append(elem)
                # reverse the indent if we have one
                if seg_buff:
                    seg_buff = list(reversed(seg_buff))
                indent_str = ''.join(
                    seg.raw for seg in seg_buff
                ).replace('\t', ' ' * self.tab_space_size)
                indent_size = len(indent_str)
                return indent_size, indent_str

            balance = 0
            with_indent, with_indent_str = indent_size_up_to(raw_stack_buff)
            for seg in segment.segments:
                if seg.name == 'start_bracket':
                    balance += 1
                elif seg.name == 'end_bracket':
                    balance -= 1
                    if balance == 0:
                        closing_bracket_indent, _ = indent_size_up_to(raw_stack_buff)
                        indent_diff = closing_bracket_indent - with_indent
                        # Is indent of closing bracket not the same as
                        # indent of WITH keyword.
                        if seg.pos_marker.line_no == seg_line_no:
                            # Skip if it's the one-line version. That's ok
                            pass
                        elif indent_diff < 0:
                            return LintResult(
                                anchor=seg, fixes=[
                                    LintFix(
                                        'create', seg,
                                        self.make_whitespace(' ' * (-indent_diff), seg.pos_marker)
                                    )
                                ]
                            )
                        elif indent_diff > 0:
                            # Is it all whitespace before the bracket on this line?
                            prev_segs_on_line = [
                                elem for elem in segment.segments
                                if elem.pos_marker.line_no == seg.pos_marker.line_no
                                and elem.pos_marker.line_pos < seg.pos_marker.line_pos
                            ]
                            if all(elem.type == 'whitespace' for elem in prev_segs_on_line):
                                # We can move it back, it's all whitespace
                                fixes = (
                                    [LintFix('create', seg, [self.make_whitespace(
                                        with_indent_str, seg.pos_marker.advance_by('\n'))])]
                                    + [LintFix('delete', elem) for elem in prev_segs_on_line]
                                )
                            else:
                                # We have to move it to a newline
                                fixes = [
                                    LintFix(
                                        'create', seg,
                                        [
                                            self.make_newline(pos_marker=seg.pos_marker),
                                            self.make_whitespace(
                                                with_indent_str, seg.pos_marker.advance_by('\n')
                                            )
                                        ]
                                    )
                                ]
                            return LintResult(anchor=seg, fixes=fixes)
                else:
                    raw_stack_buff.append(seg)
        return LintResult()


@std_rule_set.register
class Rule_L019(BaseCrawler):
    """Leading/Trailing comma enforcement.

    Args:
        comma_style (:obj:`str`): The comma style to to
            enforce. One of `trailing`, `leading` (default
            is `trailing`).

    """

    def __init__(self, comma_style='trailing', **kwargs):
        """Initialise, extracting the comma_style from the config."""
        if comma_style not in ['trailing', 'leading']:
            raise ValueError("Unexpected `comma_style`: {0!r}".format(comma_style))
        self.comma_style = comma_style
        super(Rule_L019, self).__init__(**kwargs)

    @staticmethod
    def _last_code_seg(raw_stack, idx=-1):
        while True:
            if -idx > len(raw_stack):
                return None
            if raw_stack[idx].is_code or raw_stack[idx].type == 'newline':
                return raw_stack[idx]
            idx -= 1

    def _eval(self, segment, raw_stack, **kwargs):
        """Enforce comma placement.

        If want leading commas, we're looking for trailing commas, so
        we look for newline segments. If we want trailing commas then
        we're looking for leading commas, so we look for the comma itself.
        """
        if len(raw_stack) >= 1:
            if self.comma_style == 'leading':
                if segment.type == 'newline':
                    # work back and find the last code segment, was it a comma?
                    last_seg = self._last_code_seg(raw_stack)
                    if last_seg.type == 'comma':
                        return LintResult(
                            anchor=last_seg,
                            description="Found trailing comma. Expected only leading."
                        )
            elif self.comma_style == 'trailing':
                if segment.type == 'comma':
                    # work back and find the last interesting thing, is the comma the first element?
                    last_seg = self._last_code_seg(raw_stack)
                    if last_seg.type == 'newline':
                        return LintResult(
                            anchor=segment,
                            description="Found leading comma. Expected only trailing."
                        )
        # Otherwise fine
        return None


@std_rule_set.register
class Rule_L020(BaseCrawler):
<<<<<<< HEAD
    """References should be qualified if ambiguous.

    Args:
        single_table_references (:obj:`str`): The expectation for references
            in single-table select. One of `qualified`, `unqualified`,
            `consistent` (default is `consistent`).

    """

    def __init__(self, single_table_references='consistent', **kwargs):
        """Initialise, extracting `single_table_references` from the config."""
        if single_table_references not in ['qualified', 'unqualified', 'consistent']:
            raise ValueError("Unexpected `single_table_references`: {0!r}".format(
                single_table_references))
        self.single_table_references = single_table_references
        super(Rule_L020, self).__init__(**kwargs)

    def _eval(self, segment, **kwargs):
        """References should be qualified if ambiguous.

        This rule covers a lot of potential cases of odd usages of
        references, see the code for each of the potential cases.
        """
        if segment.type == 'select_statement':
            # A buffer to keep any violations.
            violation_buff = []

            # Is this a table with multiple potential joins
=======
    """Table aliases should be unique within each clause."""

    def _lint_references_and_aliases(self, aliases, references, using_cols):
        """Check whether any aliases are duplicates.

        NB: Subclasses of this error should override this function.

        """
        # Are any of the aliases the same?
        for a1, a2 in itertools.combinations(aliases, 2):
            # Compare the strings
            if a1[0] == a2[0] and a1[0]:
                # If there are any, then the rest of the code
                # won't make sense so just return here.
                return [LintResult(
                    # Reference the element, not the string.
                    anchor=a2[1],
                    description=("Duplicate table alias {0!r}. Table "
                                 "aliases should be unique.").format(a2.raw)
                )]
        return None

    def _eval(self, segment, **kwargs):
        """Get References and Aliases and allow linting.

        This rule covers a lot of potential cases of odd usages of
        references, see the code for each of the potential cases.

        Subclasses of this rule should override the
        `_lint_references_and_aliases` method.
        """
        if segment.type == 'select_statement':
            # Get the aliases referred to in the clause
>>>>>>> 0213faaa
            fc = segment.get_child('from_clause')
            if not fc:
                # If there's no from clause then just abort.
                return None
<<<<<<< HEAD

            aliases = fc.get_eventual_aliases()
            # Are any of the aliases the same?
            for a1, a2 in itertools.combinations(aliases, 2):
                # Compare the strings
                if a1[0] == a2[0] and a1[0]:
                    # If there are any, then the rest of the code
                    # won't make sense so just return here.
                    return LintResult(
                        # Reference the element, not the string.
                        anchor=a2[1],
                        description=("Duplicate table alias {0!r}. Table "
                                     "aliases should be unique.").format(a2.raw)
                    )
            # Do we have more than one? If so, all references should be qualified.
            enforce_qualified = len(aliases) > 1
=======
            aliases = fc.get_eventual_aliases()

            # Get any columns referred to in a using clause
            using_cols = []
            for join_clause in fc.recursive_crawl('join_clause'):
                in_using_brackets = False
                seen_using = False
                for seg in join_clause.segments:
                    if seg.type == 'keyword' and seg.name == 'USING':
                        seen_using = True
                    elif seen_using and seg.type == 'start_bracket':
                        in_using_brackets = True
                    elif seen_using and seg.type == 'end_bracket':
                        in_using_brackets = False
                        seen_using = False
                    elif in_using_brackets and seg.type == 'identifier':
                        using_cols.append(seg.raw)
>>>>>>> 0213faaa

            # Iterate through all the references, both in the select clause, but also
            # potential others.
            sc = segment.get_child('select_clause')
            reference_buffer = list(sc.recursive_crawl('object_reference'))
            for potential_clause in ('where_clause', 'groupby_clause', 'having_clause', 'orderby_clause'):
                clause = segment.get_child(potential_clause)
                if clause:
                    reference_buffer += list(clause.recursive_crawl('object_reference'))

<<<<<<< HEAD
            # Check all the references that we have.
            seen_ref_types = set()
            for r in reference_buffer:
                this_ref_type = 'qualified' if r.is_qualified() else 'unqualified'
                if enforce_qualified and this_ref_type == 'unqualified':
                    violation_buff.append(
                        LintResult(
                            anchor=r,
                            description="Unqualified reference {0!r} found in select with more than one referenced table/view.".format(r.raw)
                        )
                    )
                elif self.single_table_references == 'consistent':
                    if seen_ref_types and this_ref_type not in seen_ref_types:
                        violation_buff.append(
                            LintResult(
                                anchor=r,
                                description="{0} reference {1!r} found in single table select which is inconsistent with previous references.".format(
                                    this_ref_type.capitalize(),
                                    r.raw
                                )
                            )
                        )
                elif self.single_table_references != this_ref_type:
                    violation_buff.append(
                        LintResult(
                            anchor=r,
                            description="{0} reference {1!r} found in single table select.".format(
                                this_ref_type.capitalize(),
                                r.raw
                            )
                        )
                    )

                seen_ref_types.add(this_ref_type)

                ref_elems = list(r.iter_raw_references())
                if len(ref_elems) >= 2:
                    tbl_ref = ref_elems[-2]
                    # Check whether the string in the list of strings
                    if tbl_ref[0] not in [a[0] for a in aliases]:
                        violation_buff.append(
                            LintResult(
                                # Return the segment rather than the string
                                anchor=tbl_ref[1],
                                description="Reference {0!r} refers to table/view {1!r} not found in the FROM clause.".format(r.raw, tbl_ref[0])
                            )
                        )

            if 'qualified' not in seen_ref_types:
                for ref_str, seg, aliased in aliases:
                    if aliased:
                        violation_buff.append(
                            LintResult(
                                anchor=seg,
                                description="Alias {0!r} is never used in SELECT statement.".format(ref_str)
                            )
                        )

            if violation_buff:
                return violation_buff
=======
            # Pass them all to the function that does all the work.
            # NB: Subclasses of this rules should override the function below
            return self._lint_references_and_aliases(aliases, reference_buffer, using_cols)
>>>>>>> 0213faaa
        return None


@std_rule_set.register
class Rule_L021(BaseCrawler):
    """Ambiguous use of DISTINCT in select statement with GROUP BY."""

    def _eval(self, segment, **kwargs):
        """Ambiguous use of DISTINCT in select statement with GROUP BY."""
        if segment.type == 'select_statement':
            # Do we have a group by clause
            group_clause = segment.get_child('groupby_clause')
            if not group_clause:
                return None

            # Do we have the "DISTINCT" keyword in the select clause
            select_clause = segment.get_child('select_clause')
            select_keywords = select_clause.get_children('keyword')
            for kw in select_keywords:
                if kw.name == 'DISTINCT':
                    return LintResult(anchor=kw)
        return None


@std_rule_set.register
class Rule_L022(BaseCrawler):
    """Blank line expected but not found after CTE definition."""

    def _eval(self, segment, **kwargs):
        """Blank line expected but not found after CTE definition."""
        error_buffer = []
        if segment.type == 'with_compound_statement':
            expecting_blank_line = False
            blank_line_found = False
            blank_line_started = False
            fix_point = None
            for seg in segment.segments:
                if seg.type in ('end_bracket', 'comma'):
                    expecting_blank_line = True
                    blank_line_found = False
                    blank_line_started = False
                elif seg.is_code:
                    if expecting_blank_line:
                        if not blank_line_found:
                            fix_point = fix_point or seg
                            fixes = [LintFix(
                                'create', fix_point,
                                [self.make_newline(pos_marker=fix_point.pos_marker)]
                                # Two newlines if there isn't one at all, otherwise one.
                                * (1 if blank_line_started else 2)
                            )]
                            error_buffer.append(
                                LintResult(anchor=seg, fixes=fixes)
                            )
                        expecting_blank_line = False
                        blank_line_found = False
                        blank_line_started = False
                        fix_point = None
                elif seg.type == 'newline':
                    if not blank_line_found:
                        if blank_line_started:
                            blank_line_found = True
                        else:
                            blank_line_started = True
                            blank_line_found = False
                            fix_point = seg
        return error_buffer or None


@std_rule_set.register
class Rule_L023(BaseCrawler):
    """Single whitespace expected after AS in WITH clause."""

    expected_mother_segment_type = 'with_compound_statement'
    pre_segment_identifier = ('name', 'AS')
    post_segment_identifier = ('type', 'start_bracket')
<<<<<<< HEAD
=======
    allow_newline = False
>>>>>>> 0213faaa

    def _eval(self, segment, **kwargs):
        """Single whitespace expected in mother segment between pre and post segments."""
        error_buffer = []
        if segment.type == self.expected_mother_segment_type:
            last_code = None
            mid_segs = []
            for seg in segment.segments:
                if seg.is_code:
                    if (
                        last_code
                        and getattr(last_code, self.pre_segment_identifier[0]) == self.pre_segment_identifier[1]
                        and getattr(seg, self.post_segment_identifier[0]) == self.post_segment_identifier[1]
                    ):
                        # Do we actually have the right amount of whitespace?
                        raw_inner = ''.join(s.raw for s in mid_segs)
<<<<<<< HEAD
                        if raw_inner != ' ':
=======
                        if raw_inner != ' ' and not (self.allow_newline and any(s.name == 'newline' for s in mid_segs)):
>>>>>>> 0213faaa
                            if not raw_inner:
                                # There's nothing between. Just add a whitespace
                                fixes = [LintFix(
                                    'create', seg,
                                    [self.make_whitespace(raw=' ', pos_marker=seg.pos_marker)])]
                            else:
                                # Don't otherwise suggest a fix for now.
                                # TODO: Enable more complex fixing here.
                                fixes = None
                            error_buffer.append(
                                LintResult(anchor=last_code, fixes=fixes)
                            )
                    mid_segs = []
                    if not seg.is_meta:
                        last_code = seg
                else:
                    mid_segs.append(seg)
        return error_buffer or None


@std_rule_set.register
class Rule_L024(Rule_L023):
    """Single whitespace expected after USING in JOIN clause."""

    expected_mother_segment_type = 'join_clause'
    pre_segment_identifier = ('name', 'USING')
<<<<<<< HEAD
    post_segment_identifier = ('type', 'start_bracket')
=======
    post_segment_identifier = ('type', 'start_bracket')
    allow_newline = True


@std_rule_set.register
class Rule_L025(Rule_L020):
    """Tables should not be aliased if that alias is not used."""

    @staticmethod
    def _extract_type_tbl_reference(reference):
        """Extract the type of reference and the referenced alias.

        Returns:
            :obj:`tuple` of (alias_type, alias)

        """
        this_ref_type = 'qualified' if reference.is_qualified() else 'unqualified'
        ref_elems = list(reference.iter_raw_references())
        if len(ref_elems) >= 2:
            tbl_ref = ref_elems[-2]
        else:
            tbl_ref = None
        return this_ref_type, tbl_ref

    def _lint_references_and_aliases(self, aliases, references, using_cols):
        """Check all aliased references against tables referenced in the query."""
        # A buffer to keep any violations.
        violation_buff = []
        # Check all the references that we have, keep track of which aliases we refer to.
        tbl_refs = set()
        for r in references:
            _, tbl_ref = self._extract_type_tbl_reference(r)
            if tbl_ref:
                tbl_refs.add(tbl_ref[0])

        for ref_str, seg, aliased in aliases:
            if aliased and ref_str not in tbl_refs:
                violation_buff.append(
                    LintResult(
                        anchor=seg,
                        description="Alias {0!r} is never used in SELECT statement.".format(ref_str)
                    )
                )
        return violation_buff or None


@std_rule_set.register
class Rule_L026(Rule_L025):
    """References cannot reference objects not present in FROM clause."""

    def _lint_references_and_aliases(self, aliases, references, using_cols):
        # A buffer to keep any violations.
        violation_buff = []

        # Check all the references that we have, do they reference present aliases?
        for r in references:
            _, tbl_ref = self._extract_type_tbl_reference(r)
            # Check whether the string in the list of strings
            if tbl_ref and tbl_ref[0] not in [a[0] for a in aliases]:
                violation_buff.append(
                    LintResult(
                        # Return the segment rather than the string
                        anchor=tbl_ref[1],
                        description="Reference {0!r} refers to table/view {1!r} not found in the FROM clause.".format(r.raw, tbl_ref[0])
                    )
                )
        return violation_buff or None


@std_rule_set.register
class Rule_L027(Rule_L025):
    """References should be qualified if select has more than one referenced table/view.

    NB: Except if they're present in a USING clause.

    """

    def _lint_references_and_aliases(self, aliases, references, using_cols):
        # Do we have more than one? If so, all references should be qualified.
        if len(aliases) <= 1:
            return None
        # A buffer to keep any violations.
        violation_buff = []
        # Check all the references that we have.
        for r in references:
            this_ref_type, _ = self._extract_type_tbl_reference(r)
            if this_ref_type == 'unqualified' and r.raw not in using_cols:
                violation_buff.append(
                    LintResult(
                        anchor=r,
                        description="Unqualified reference {0!r} found in select with more than one referenced table/view.".format(r.raw)
                    )
                )

        return violation_buff or None


@std_rule_set.register
class Rule_L028(Rule_L025):
    """References should be consistent in statements with a single table.

    Args:
        single_table_references (:obj:`str`): The expectation for references
            in single-table select. One of `qualified`, `unqualified`,
            `consistent` (default is `consistent`).

    """

    def __init__(self, single_table_references='consistent', **kwargs):
        """Initialise, extracting `single_table_references` from the config."""
        if single_table_references not in ['qualified', 'unqualified', 'consistent']:
            raise ValueError("Unexpected `single_table_references`: {0!r}".format(
                single_table_references))
        self.single_table_references = single_table_references
        super().__init__(**kwargs)

    def _lint_references_and_aliases(self, aliases, references, using_cols):
        """Iterate through references and check consistency."""
        # How many aliases are there? If more than one then abort.
        if len(aliases) > 1:
            return None
        # A buffer to keep any violations.
        violation_buff = []
        # Check all the references that we have.
        seen_ref_types = set()
        for r in references:
            this_ref_type, _ = self._extract_type_tbl_reference(r)
            if self.single_table_references == 'consistent':
                if seen_ref_types and this_ref_type not in seen_ref_types:
                    violation_buff.append(
                        LintResult(
                            anchor=r,
                            description="{0} reference {1!r} found in single table select which is inconsistent with previous references.".format(
                                this_ref_type.capitalize(),
                                r.raw
                            )
                        )
                    )
            elif self.single_table_references != this_ref_type:
                violation_buff.append(
                    LintResult(
                        anchor=r,
                        description="{0} reference {1!r} found in single table select.".format(
                            this_ref_type.capitalize(),
                            r.raw
                        )
                    )
                )
            seen_ref_types.add(this_ref_type)

        return violation_buff or None


@std_rule_set.register
class Rule_L029(BaseCrawler):
    """Keywords should not be used as identifiers.

    Args:
        only_aliases (:obj:`bool`): Should this rule only raise
            issues for aiases. By default this is true, and therefore
            only flags violations for alias expressions (which are
            directly in control of the sql writer). When set to false
            this rule flags issues for *all* unquoted identifiers.

    """

    def __init__(self, only_aliases=True, **kwargs):
        """Initialise, extracting the only_aliases from the config."""
        self.only_aliases = only_aliases
        super(Rule_L029, self).__init__(**kwargs)

    def _eval(self, segment, dialect, parent_stack, **kwargs):
        """Keywords should not be used as identifiers."""
        if segment.name == 'naked_identifier':
            # If self.only_aliases is true, we're a bit pickier here
            if self.only_aliases:
                # Aliases are ok (either directly, or in column definitions or in with statements)
                if parent_stack[-1].type in ('alias_expression', 'column_definition', 'with_compound_statement'):
                    pass
                # All other references may not be at the discretion of the developer, so leave them out
                else:
                    return None
            # Actually lint
            if segment.raw.upper() in dialect.sets('unreserved_keywords'):
                return LintResult(anchor=segment)
>>>>>>> 0213faaa
<|MERGE_RESOLUTION|>--- conflicted
+++ resolved
@@ -1726,36 +1726,6 @@
 
 @std_rule_set.register
 class Rule_L020(BaseCrawler):
-<<<<<<< HEAD
-    """References should be qualified if ambiguous.
-
-    Args:
-        single_table_references (:obj:`str`): The expectation for references
-            in single-table select. One of `qualified`, `unqualified`,
-            `consistent` (default is `consistent`).
-
-    """
-
-    def __init__(self, single_table_references='consistent', **kwargs):
-        """Initialise, extracting `single_table_references` from the config."""
-        if single_table_references not in ['qualified', 'unqualified', 'consistent']:
-            raise ValueError("Unexpected `single_table_references`: {0!r}".format(
-                single_table_references))
-        self.single_table_references = single_table_references
-        super(Rule_L020, self).__init__(**kwargs)
-
-    def _eval(self, segment, **kwargs):
-        """References should be qualified if ambiguous.
-
-        This rule covers a lot of potential cases of odd usages of
-        references, see the code for each of the potential cases.
-        """
-        if segment.type == 'select_statement':
-            # A buffer to keep any violations.
-            violation_buff = []
-
-            # Is this a table with multiple potential joins
-=======
     """Table aliases should be unique within each clause."""
 
     def _lint_references_and_aliases(self, aliases, references, using_cols):
@@ -1789,29 +1759,10 @@
         """
         if segment.type == 'select_statement':
             # Get the aliases referred to in the clause
->>>>>>> 0213faaa
             fc = segment.get_child('from_clause')
             if not fc:
                 # If there's no from clause then just abort.
                 return None
-<<<<<<< HEAD
-
-            aliases = fc.get_eventual_aliases()
-            # Are any of the aliases the same?
-            for a1, a2 in itertools.combinations(aliases, 2):
-                # Compare the strings
-                if a1[0] == a2[0] and a1[0]:
-                    # If there are any, then the rest of the code
-                    # won't make sense so just return here.
-                    return LintResult(
-                        # Reference the element, not the string.
-                        anchor=a2[1],
-                        description=("Duplicate table alias {0!r}. Table "
-                                     "aliases should be unique.").format(a2.raw)
-                    )
-            # Do we have more than one? If so, all references should be qualified.
-            enforce_qualified = len(aliases) > 1
-=======
             aliases = fc.get_eventual_aliases()
 
             # Get any columns referred to in a using clause
@@ -1829,7 +1780,6 @@
                         seen_using = False
                     elif in_using_brackets and seg.type == 'identifier':
                         using_cols.append(seg.raw)
->>>>>>> 0213faaa
 
             # Iterate through all the references, both in the select clause, but also
             # potential others.
@@ -1840,72 +1790,9 @@
                 if clause:
                     reference_buffer += list(clause.recursive_crawl('object_reference'))
 
-<<<<<<< HEAD
-            # Check all the references that we have.
-            seen_ref_types = set()
-            for r in reference_buffer:
-                this_ref_type = 'qualified' if r.is_qualified() else 'unqualified'
-                if enforce_qualified and this_ref_type == 'unqualified':
-                    violation_buff.append(
-                        LintResult(
-                            anchor=r,
-                            description="Unqualified reference {0!r} found in select with more than one referenced table/view.".format(r.raw)
-                        )
-                    )
-                elif self.single_table_references == 'consistent':
-                    if seen_ref_types and this_ref_type not in seen_ref_types:
-                        violation_buff.append(
-                            LintResult(
-                                anchor=r,
-                                description="{0} reference {1!r} found in single table select which is inconsistent with previous references.".format(
-                                    this_ref_type.capitalize(),
-                                    r.raw
-                                )
-                            )
-                        )
-                elif self.single_table_references != this_ref_type:
-                    violation_buff.append(
-                        LintResult(
-                            anchor=r,
-                            description="{0} reference {1!r} found in single table select.".format(
-                                this_ref_type.capitalize(),
-                                r.raw
-                            )
-                        )
-                    )
-
-                seen_ref_types.add(this_ref_type)
-
-                ref_elems = list(r.iter_raw_references())
-                if len(ref_elems) >= 2:
-                    tbl_ref = ref_elems[-2]
-                    # Check whether the string in the list of strings
-                    if tbl_ref[0] not in [a[0] for a in aliases]:
-                        violation_buff.append(
-                            LintResult(
-                                # Return the segment rather than the string
-                                anchor=tbl_ref[1],
-                                description="Reference {0!r} refers to table/view {1!r} not found in the FROM clause.".format(r.raw, tbl_ref[0])
-                            )
-                        )
-
-            if 'qualified' not in seen_ref_types:
-                for ref_str, seg, aliased in aliases:
-                    if aliased:
-                        violation_buff.append(
-                            LintResult(
-                                anchor=seg,
-                                description="Alias {0!r} is never used in SELECT statement.".format(ref_str)
-                            )
-                        )
-
-            if violation_buff:
-                return violation_buff
-=======
             # Pass them all to the function that does all the work.
             # NB: Subclasses of this rules should override the function below
             return self._lint_references_and_aliases(aliases, reference_buffer, using_cols)
->>>>>>> 0213faaa
         return None
 
 
@@ -1982,10 +1869,7 @@
     expected_mother_segment_type = 'with_compound_statement'
     pre_segment_identifier = ('name', 'AS')
     post_segment_identifier = ('type', 'start_bracket')
-<<<<<<< HEAD
-=======
     allow_newline = False
->>>>>>> 0213faaa
 
     def _eval(self, segment, **kwargs):
         """Single whitespace expected in mother segment between pre and post segments."""
@@ -2002,11 +1886,7 @@
                     ):
                         # Do we actually have the right amount of whitespace?
                         raw_inner = ''.join(s.raw for s in mid_segs)
-<<<<<<< HEAD
-                        if raw_inner != ' ':
-=======
                         if raw_inner != ' ' and not (self.allow_newline and any(s.name == 'newline' for s in mid_segs)):
->>>>>>> 0213faaa
                             if not raw_inner:
                                 # There's nothing between. Just add a whitespace
                                 fixes = [LintFix(
@@ -2033,9 +1913,6 @@
 
     expected_mother_segment_type = 'join_clause'
     pre_segment_identifier = ('name', 'USING')
-<<<<<<< HEAD
-    post_segment_identifier = ('type', 'start_bracket')
-=======
     post_segment_identifier = ('type', 'start_bracket')
     allow_newline = True
 
@@ -2220,5 +2097,4 @@
                     return None
             # Actually lint
             if segment.raw.upper() in dialect.sets('unreserved_keywords'):
-                return LintResult(anchor=segment)
->>>>>>> 0213faaa
+                return LintResult(anchor=segment)